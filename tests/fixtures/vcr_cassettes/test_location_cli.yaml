--- conflicted
+++ resolved
@@ -55,250 +55,12 @@
       User-Agent:
       - sentinelsat/0.14
     method: POST
-<<<<<<< HEAD
-    uri: https://scihub.copernicus.eu/apihub/search?format=json&rows=5&start=0
-=======
+
     uri: https://scihub.copernicus.eu/apihub/search?format=json&rows=1&start=0
->>>>>>> a070cc02
   response:
     body:
       string: '{"feed":{"xmlns:opensearch":"http://a9.com/-/spec/opensearch/1.1/","xmlns":"http://www.w3.org/2005/Atom","title":"Sentinels
         Scientific Data Hub search results for: beginPosition:[NOW-1DAY TO NOW] footprint:\"Intersects(ENVELOPE(6.1360042,
-<<<<<<< HEAD
-        6.256451, 49.1487955, 49.0608244))\"","subtitle":"Displaying 0 to 4 of 15
-        total results. Request done in 0.006 seconds.","updated":"2020-07-09T12:44:18.957Z","author":{"name":"Sentinels
-        Scientific Data Hub"},"id":"https://scihub.copernicus.eu/apihub/search?q=beginPosition:[NOW-1DAY
-        TO NOW] footprint:\"Intersects(ENVELOPE(6.1360042, 6.256451, 49.1487955, 49.0608244))\"","opensearch:totalResults":"15","opensearch:startIndex":"0","opensearch:itemsPerPage":"5","opensearch:Query":{"role":"request","searchTerms":"beginPosition:[NOW-1DAY
-        TO NOW] footprint:\"Intersects(ENVELOPE(6.1360042, 6.256451, 49.1487955, 49.0608244))\"","startPage":"1"},"link":[{"rel":"self","type":"application/atom+xml","href":"https://scihub.copernicus.eu/apihub/search?q=beginPosition:[NOW-1DAY
-        TO NOW] footprint:\"Intersects(ENVELOPE(6.1360042, 6.256451, 49.1487955, 49.0608244))\"&start=0&rows=5"},{"rel":"first","type":"application/atom+xml","href":"https://scihub.copernicus.eu/apihub/search?q=beginPosition:[NOW-1DAY
-        TO NOW] footprint:\"Intersects(ENVELOPE(6.1360042, 6.256451, 49.1487955, 49.0608244))\"&start=0&rows=5"},{"rel":"next","type":"application/atom+xml","href":"https://scihub.copernicus.eu/apihub/search?q=beginPosition:[NOW-1DAY
-        TO NOW] footprint:\"Intersects(ENVELOPE(6.1360042, 6.256451, 49.1487955, 49.0608244))\"&start=5&rows=5"},{"rel":"last","type":"application/atom+xml","href":"https://scihub.copernicus.eu/apihub/search?q=beginPosition:[NOW-1DAY
-        TO NOW] footprint:\"Intersects(ENVELOPE(6.1360042, 6.256451, 49.1487955, 49.0608244))\"&start=14&rows=5"},{"rel":"search","type":"application/opensearchdescription+xml","href":"opensearch_description.xml"}],"entry":[{"title":"S3A_SL_2_LST____20200709T094314_20200709T094614_20200709T114133_0180_060_193_2160_LN2_O_NR_004","link":[{"href":"https://scihub.copernicus.eu/apihub/odata/v1/Products(''11c5b80c-16e4-43ef-9b62-b578be365bfb'')/$value"},{"rel":"alternative","href":"https://scihub.copernicus.eu/apihub/odata/v1/Products(''11c5b80c-16e4-43ef-9b62-b578be365bfb'')/"},{"rel":"icon","href":"https://scihub.copernicus.eu/apihub/odata/v1/Products(''11c5b80c-16e4-43ef-9b62-b578be365bfb'')/Products(''Quicklook'')/$value"}],"id":"11c5b80c-16e4-43ef-9b62-b578be365bfb","summary":"Date:
-        2020-07-09T09:43:13.602Z, Instrument: SLSTR, Mode: , Satellite: Sentinel-3,
-        Size: 66.84 MB","date":[{"name":"creationdate","content":"2020-07-09T11:41:33Z"},{"name":"beginposition","content":"2020-07-09T09:43:13.602Z"},{"name":"endposition","content":"2020-07-09T09:46:13.602Z"},{"name":"ingestiondate","content":"2020-07-09T12:17:31.092Z"}],"int":[{"name":"orbitnumber","content":"22881"},{"name":"relativeorbitnumber","content":"193"}],"str":[{"name":"ecmwf","content":"FORECAST"},{"name":"filename","content":"S3A_SL_2_LST____20200709T094314_20200709T094614_20200709T114133_0180_060_193_2160_LN2_O_NR_004.SEN3"},{"name":"gmlfootprint","content":"<gml:Polygon
-        srsName=\"http://www.opengis.net/gml/srs/epsg.xml#4326\" xmlns:gml=\"http://www.opengis.net/gml\">\n   <gml:outerBoundaryIs>\n      <gml:LinearRing>\n         <gml:coordinates>41.9852,-0.840645
-        41.9334,-0.235958 41.8695,0.377437 41.8166,0.990826 41.7529,1.59182 41.6888,2.19576
-        41.6067,2.80683 41.538,3.41625 41.4618,4.00846 41.3812,4.62341 41.2998,5.21464
-        41.2137,5.81699 41.1226,6.40168 41.0285,6.99777 40.939,7.59828 40.8407,8.18348
-        40.7359,8.77787 40.6318,9.36008 40.5218,9.94361 40.4162,10.5371 40.3018,11.1126
-        40.1818,11.6986 40.0708,12.2669 39.9448,12.847 39.8164,13.4233 39.6931,13.9872
-        39.5573,14.5608 39.4255,15.1258 39.2903,15.6986 39.1492,16.2548 39.0985,16.4785
-        41.6506,17.5776 44.2343,18.7855 46.8042,20.1003 49.3581,21.542 49.422,21.2847
-        49.588,20.6306 49.7472,19.957 49.9012,19.2925 50.0499,18.6297 50.2015,17.9486
-        50.3398,17.2765 50.4825,16.584 50.6126,15.8933 50.7452,15.2065 50.8732,14.5178
-        51.0009,13.8085 51.1187,13.1185 51.2293,12.3992 51.3392,11.697 51.448,10.9782
-        51.5486,10.2673 51.648,9.54404 51.7363,8.82862 51.8203,8.10352 51.909,7.37519
-        51.9855,6.65072 52.0703,5.91207 52.1367,5.16815 52.2031,4.43805 52.2619,3.69834
-        52.3151,2.95981 52.3611,2.20606 52.4122,1.4663 52.456,0.717957 49.8297,0.338861
-        47.2019,-0.048628 44.5725,-0.444119 41.9852,-0.840645</gml:coordinates>\n      </gml:LinearRing>\n   </gml:outerBoundaryIs>\n</gml:Polygon>"},{"name":"format","content":"SAFE"},{"name":"instrumentshortname","content":"SLSTR"},{"name":"sensoroperationalmode","content":"Earth
-        Observation"},{"name":"instrumentname","content":"Sea and Land Surface Temperature
-        Radiometer"},{"name":"footprint","content":"MULTIPOLYGON (((16.4785 39.0985,
-        17.5776 41.6506, 18.7855 44.2343, 20.1003 46.8042, 21.542 49.3581, 21.2847
-        49.422, 20.6306 49.588, 19.957 49.7472, 19.2925 49.9012, 18.6297 50.0499,
-        17.9486 50.2015, 17.2765 50.3398, 16.584 50.4825, 15.8933 50.6126, 15.2065
-        50.7452, 14.5178 50.8732, 13.8085 51.0009, 13.1185 51.1187, 12.3992 51.2293,
-        11.697 51.3392, 10.9782 51.448, 10.2673 51.5486, 9.54404 51.648, 8.82862 51.7363,
-        8.10352 51.8203, 7.37519 51.909, 6.65072 51.9855, 5.91207 52.0703, 5.16815
-        52.1367, 4.43805 52.2031, 3.69834 52.2619, 2.95981 52.3151, 2.20606 52.3611,
-        1.4663 52.4122, 0.717957 52.456, 0.338861 49.8297, 4.0470669046029440e-18
-        47.53167622177662, -0.048628 47.2019, -0.444119 44.5725, -0.840645 41.9852,
-        -0.235958 41.9334, 8.5568741317894430e-18 41.90881923850048, 0.377437 41.8695,
-        0.990826 41.8166, 1.59182 41.7529, 2.19576 41.6888, 2.80683 41.6067, 3.41625
-        41.538, 4.00846 41.4618, 4.62341 41.3812, 5.21464 41.2998, 5.81699 41.2137,
-        6.40168 41.1226, 6.99777 41.0285, 7.59828 40.939, 8.18348 40.8407, 8.77787
-        40.7359, 9.36008 40.6318, 9.94361 40.5218, 10.5371 40.4162, 11.1126 40.3018,
-        11.6986 40.1818, 12.2669 40.0708, 12.847 39.9448, 13.4233 39.8164, 13.9872
-        39.6931, 14.5608 39.5573, 15.1258 39.4255, 15.6986 39.2903, 16.2548 39.1492,
-        16.4785 39.0985)))"},{"name":"mode","content":"EO"},{"name":"platformidentifier","content":"2016-011A"},{"name":"onlinequalitycheck","content":"PASSED"},{"name":"orbitdirection","content":"descending"},{"name":"pdualongtrackcoord","content":"2160"},{"name":"pduduration","content":"180"},{"name":"passnumber","content":"45762"},{"name":"passdirection","content":"descending"},{"name":"procfacilityname","content":"Land
-        SLSTR and SYN Processing and Archiving Centre [LN2]"},{"name":"procfacilityorg","content":"European
-        Space Agency"},{"name":"processinglevel","content":"2"},{"name":"processingname","content":"Data
-        Processing"},{"name":"productlevel","content":"L2"},{"name":"producttype","content":"SL_2_LST___"},{"name":"relorbitdir","content":"descending"},{"name":"relpassnumber","content":"386"},{"name":"relpassdirection","content":"descending"},{"name":"platformname","content":"Sentinel-3"},{"name":"size","content":"66.84
-        MB"},{"name":"timeliness","content":"Near Real Time"},{"name":"identifier","content":"S3A_SL_2_LST____20200709T094314_20200709T094614_20200709T114133_0180_060_193_2160_LN2_O_NR_004"},{"name":"uuid","content":"11c5b80c-16e4-43ef-9b62-b578be365bfb"}]},{"title":"S3A_SL_1_RBT____20200709T094314_20200709T094614_20200709T114222_0180_060_193_2160_LN2_O_NR_004","link":[{"href":"https://scihub.copernicus.eu/apihub/odata/v1/Products(''712de2e6-9905-4f4f-9d47-cb0f16e82d1d'')/$value"},{"rel":"alternative","href":"https://scihub.copernicus.eu/apihub/odata/v1/Products(''712de2e6-9905-4f4f-9d47-cb0f16e82d1d'')/"},{"rel":"icon","href":"https://scihub.copernicus.eu/apihub/odata/v1/Products(''712de2e6-9905-4f4f-9d47-cb0f16e82d1d'')/Products(''Quicklook'')/$value"}],"id":"712de2e6-9905-4f4f-9d47-cb0f16e82d1d","summary":"Date:
-        2020-07-09T09:43:13.602Z, Instrument: SLSTR, Mode: , Satellite: Sentinel-3,
-        Size: 444.62 MB","date":[{"name":"creationdate","content":"2020-07-09T11:42:22Z"},{"name":"beginposition","content":"2020-07-09T09:43:13.602Z"},{"name":"endposition","content":"2020-07-09T09:46:13.602Z"},{"name":"ingestiondate","content":"2020-07-09T12:12:38.597Z"}],"int":[{"name":"orbitnumber","content":"22881"},{"name":"relativeorbitnumber","content":"193"}],"str":[{"name":"ecmwf","content":"FORECAST"},{"name":"filename","content":"S3A_SL_1_RBT____20200709T094314_20200709T094614_20200709T114222_0180_060_193_2160_LN2_O_NR_004.SEN3"},{"name":"gmlfootprint","content":"<gml:Polygon
-        srsName=\"http://www.opengis.net/gml/srs/epsg.xml#4326\" xmlns:gml=\"http://www.opengis.net/gml\">\n   <gml:outerBoundaryIs>\n      <gml:LinearRing>\n         <gml:coordinates>41.9852,-0.840645
-        41.9334,-0.235958 41.8695,0.377437 41.8166,0.990826 41.7529,1.59182 41.6888,2.19576
-        41.6067,2.80683 41.538,3.41625 41.4618,4.00846 41.3812,4.62341 41.2998,5.21464
-        41.2137,5.81699 41.1226,6.40168 41.0285,6.99777 40.939,7.59828 40.8407,8.18348
-        40.7359,8.77787 40.6318,9.36008 40.5218,9.94361 40.4162,10.5371 40.3018,11.1126
-        40.1818,11.6986 40.0708,12.2669 39.9448,12.847 39.8164,13.4233 39.6931,13.9872
-        39.5573,14.5608 39.4255,15.1258 39.2903,15.6986 39.1492,16.2548 39.0985,16.4785
-        41.6506,17.5776 44.2343,18.7855 46.8042,20.1003 49.3581,21.542 49.422,21.2847
-        49.588,20.6306 49.7472,19.957 49.9012,19.2925 50.0499,18.6297 50.2015,17.9486
-        50.3398,17.2765 50.4825,16.584 50.6126,15.8933 50.7452,15.2065 50.8732,14.5178
-        51.0009,13.8085 51.1187,13.1185 51.2293,12.3992 51.3392,11.697 51.448,10.9782
-        51.5486,10.2673 51.648,9.54404 51.7363,8.82862 51.8203,8.10352 51.909,7.37519
-        51.9855,6.65072 52.0703,5.91207 52.1367,5.16815 52.2031,4.43805 52.2619,3.69834
-        52.3151,2.95981 52.3611,2.20606 52.4122,1.4663 52.456,0.717957 49.8297,0.338861
-        47.2019,-0.048628 44.5725,-0.444119 41.9852,-0.840645</gml:coordinates>\n      </gml:LinearRing>\n   </gml:outerBoundaryIs>\n</gml:Polygon>"},{"name":"format","content":"SAFE"},{"name":"instrumentshortname","content":"SLSTR"},{"name":"sensoroperationalmode","content":"Earth
-        Observation"},{"name":"instrumentname","content":"Sea and Land Surface Temperature
-        Radiometer"},{"name":"footprint","content":"MULTIPOLYGON (((16.4785 39.0985,
-        17.5776 41.6506, 18.7855 44.2343, 20.1003 46.8042, 21.542 49.3581, 21.2847
-        49.422, 20.6306 49.588, 19.957 49.7472, 19.2925 49.9012, 18.6297 50.0499,
-        17.9486 50.2015, 17.2765 50.3398, 16.584 50.4825, 15.8933 50.6126, 15.2065
-        50.7452, 14.5178 50.8732, 13.8085 51.0009, 13.1185 51.1187, 12.3992 51.2293,
-        11.697 51.3392, 10.9782 51.448, 10.2673 51.5486, 9.54404 51.648, 8.82862 51.7363,
-        8.10352 51.8203, 7.37519 51.909, 6.65072 51.9855, 5.91207 52.0703, 5.16815
-        52.1367, 4.43805 52.2031, 3.69834 52.2619, 2.95981 52.3151, 2.20606 52.3611,
-        1.4663 52.4122, 0.717957 52.456, 0.338861 49.8297, 4.0470669046029440e-18
-        47.53167622177662, -0.048628 47.2019, -0.444119 44.5725, -0.840645 41.9852,
-        -0.235958 41.9334, 8.5568741317894430e-18 41.90881923850048, 0.377437 41.8695,
-        0.990826 41.8166, 1.59182 41.7529, 2.19576 41.6888, 2.80683 41.6067, 3.41625
-        41.538, 4.00846 41.4618, 4.62341 41.3812, 5.21464 41.2998, 5.81699 41.2137,
-        6.40168 41.1226, 6.99777 41.0285, 7.59828 40.939, 8.18348 40.8407, 8.77787
-        40.7359, 9.36008 40.6318, 9.94361 40.5218, 10.5371 40.4162, 11.1126 40.3018,
-        11.6986 40.1818, 12.2669 40.0708, 12.847 39.9448, 13.4233 39.8164, 13.9872
-        39.6931, 14.5608 39.5573, 15.1258 39.4255, 15.6986 39.2903, 16.2548 39.1492,
-        16.4785 39.0985)))"},{"name":"mode","content":"EO"},{"name":"platformidentifier","content":"2016-011A"},{"name":"onlinequalitycheck","content":"PASSED"},{"name":"orbitdirection","content":"descending"},{"name":"pdualongtrackcoord","content":"2160"},{"name":"pduduration","content":"180"},{"name":"passnumber","content":"45762"},{"name":"passdirection","content":"descending"},{"name":"procfacilityname","content":"Land
-        SLSTR and SYN Processing and Archiving Centre [LN2]"},{"name":"procfacilityorg","content":"European
-        Space Agency"},{"name":"processinglevel","content":"1"},{"name":"processingname","content":"Data
-        Processing"},{"name":"productlevel","content":"L1"},{"name":"producttype","content":"SL_1_RBT___"},{"name":"relorbitdir","content":"descending"},{"name":"relpassnumber","content":"386"},{"name":"relpassdirection","content":"descending"},{"name":"platformname","content":"Sentinel-3"},{"name":"size","content":"444.62
-        MB"},{"name":"timeliness","content":"Near Real Time"},{"name":"identifier","content":"S3A_SL_1_RBT____20200709T094314_20200709T094614_20200709T114222_0180_060_193_2160_LN2_O_NR_004"},{"name":"uuid","content":"712de2e6-9905-4f4f-9d47-cb0f16e82d1d"}]},{"title":"S1B_IW_SLC__1SDV_20200709T054209_20200709T054236_022390_02A7EC_95C1","link":[{"href":"https://scihub.copernicus.eu/apihub/odata/v1/Products(''71146bcc-0174-4fbf-ac7d-dabecf5ec672'')/$value"},{"rel":"alternative","href":"https://scihub.copernicus.eu/apihub/odata/v1/Products(''71146bcc-0174-4fbf-ac7d-dabecf5ec672'')/"},{"rel":"icon","href":"https://scihub.copernicus.eu/apihub/odata/v1/Products(''71146bcc-0174-4fbf-ac7d-dabecf5ec672'')/Products(''Quicklook'')/$value"}],"id":"71146bcc-0174-4fbf-ac7d-dabecf5ec672","summary":"Date:
-        2020-07-09T05:42:09.423Z, Instrument: SAR-C SAR, Mode: VV VH, Satellite: Sentinel-1,
-        Size: 7.77 GB","date":[{"name":"beginposition","content":"2020-07-09T05:42:09.423Z"},{"name":"endposition","content":"2020-07-09T05:42:36.523Z"},{"name":"ingestiondate","content":"2020-07-09T12:11:53.844Z"}],"int":[{"name":"missiondatatakeid","content":"174060"},{"name":"slicenumber","content":"17"},{"name":"orbitnumber","content":"22390"},{"name":"lastorbitnumber","content":"22390"},{"name":"relativeorbitnumber","content":"139"},{"name":"lastrelativeorbitnumber","content":"139"}],"str":[{"name":"sensoroperationalmode","content":"IW"},{"name":"swathidentifier","content":"IW1
-        IW2 IW3"},{"name":"orbitdirection","content":"DESCENDING"},{"name":"producttype","content":"SLC"},{"name":"timeliness","content":"Fast-24h"},{"name":"platformname","content":"Sentinel-1"},{"name":"platformidentifier","content":"2016-025A"},{"name":"instrumentname","content":"Synthetic
-        Aperture Radar (C-band)"},{"name":"instrumentshortname","content":"SAR-C SAR"},{"name":"filename","content":"S1B_IW_SLC__1SDV_20200709T054209_20200709T054236_022390_02A7EC_95C1.SAFE"},{"name":"format","content":"SAFE"},{"name":"productclass","content":"S"},{"name":"polarisationmode","content":"VV
-        VH"},{"name":"acquisitiontype","content":"NOMINAL"},{"name":"status","content":"ARCHIVED"},{"name":"size","content":"7.77
-        GB"},{"name":"gmlfootprint","content":"<gml:Polygon srsName=\"http://www.opengis.net/gml/srs/epsg.xml#4326\"
-        xmlns:gml=\"http://www.opengis.net/gml\">\n   <gml:outerBoundaryIs>\n      <gml:LinearRing>\n         <gml:coordinates>47.950932,8.655797
-        48.355701,5.191375 49.978462,5.570041 49.572025,9.151748 47.950932,8.655797</gml:coordinates>\n      </gml:LinearRing>\n   </gml:outerBoundaryIs>\n</gml:Polygon>"},{"name":"footprint","content":"MULTIPOLYGON
-        (((8.655797 47.950932, 9.151748 49.572025, 5.570041 49.978462, 5.191375 48.355701,
-        8.655797 47.950932)))"},{"name":"identifier","content":"S1B_IW_SLC__1SDV_20200709T054209_20200709T054236_022390_02A7EC_95C1"},{"name":"uuid","content":"71146bcc-0174-4fbf-ac7d-dabecf5ec672"}]},{"title":"S3A_OL_1_ERR____20200709T092712_20200709T101133_20200709T114301_2661_060_193______LN1_O_NR_002","link":[{"href":"https://scihub.copernicus.eu/apihub/odata/v1/Products(''731251a8-818d-4898-ac37-731ca96c43fd'')/$value"},{"rel":"alternative","href":"https://scihub.copernicus.eu/apihub/odata/v1/Products(''731251a8-818d-4898-ac37-731ca96c43fd'')/"},{"rel":"icon","href":"https://scihub.copernicus.eu/apihub/odata/v1/Products(''731251a8-818d-4898-ac37-731ca96c43fd'')/Products(''Quicklook'')/$value"}],"id":"731251a8-818d-4898-ac37-731ca96c43fd","summary":"Date:
-        2020-07-09T09:27:11.859Z, Instrument: OLCI, Mode: , Satellite: Sentinel-3,
-        Size: 673.94 MB","date":[{"name":"creationdate","content":"2020-07-09T11:43:01Z"},{"name":"beginposition","content":"2020-07-09T09:27:11.859Z"},{"name":"endposition","content":"2020-07-09T10:11:33.25Z"},{"name":"ingestiondate","content":"2020-07-09T12:04:01.088Z"}],"int":[{"name":"orbitnumber","content":"22881"},{"name":"relativeorbitnumber","content":"193"}],"str":[{"name":"ecmwf","content":"FORECAST"},{"name":"gmlfootprint","content":"<gml:Polygon
-        srsName=\"http://www.opengis.net/gml/srs/epsg.xml#4326\" xmlns:gml=\"http://www.opengis.net/gml\">\n   <gml:outerBoundaryIs>\n      <gml:LinearRing>\n         <gml:coordinates>-45.9015,-24.9596
-        -46.1688,-24.1536 -46.4199,-23.3329 -46.665,-22.5046 -46.904,-21.669 -47.1369,-20.8259
-        -47.3635,-19.9756 -47.5834,-19.1185 -47.7972,-18.2539 -48.0044,-17.3823 -48.2011,-16.5013
-        -48.3949,-15.6161 -48.5817,-14.7243 -48.7644,-13.827 -48.9373,-12.9224 -49.103,-12.0117
-        -49.262,-11.0943 -49.413,-10.1717 -49.5567,-9.24361 -49.6821,-8.3075 -48.0025,-7.75575
-        -46.3005,-7.22084 -37.5903,-4.77037 -35.8784,-4.3315 -34.167,-3.90143 -32.4522,-3.4814
-        -30.7362,-3.06949 -29.0217,-2.66272 -27.3047,-2.26319 -25.5864,-1.86921 -23.8672,-1.47948
-        -22.1471,-1.09391 -20.4273,-0.711291 -18.7059,-0.331554 -16.9838,0.04569 -15.2627,0.422035
-        -13.5385,0.7961 -11.8155,1.17002 -10.092,1.54353 -8.36787,1.91723 -6.64372,2.29178
-        -4.91901,2.66704 -3.19415,3.04383 -1.46986,3.42287 0.254563,3.8043 1.97951,4.1882
-        3.70352,4.57587 5.42729,4.96746 7.15041,5.36325 8.87374,5.7639 10.5965,6.16984
-        12.3186,6.58207 14.0402,7.00082 15.7599,7.42711 17.4792,7.86152 19.1978,8.30484
-        20.9146,8.75753 22.63,9.22145 24.3456,9.69604 26.0578,10.1842 27.769,10.6859
-        29.4783,11.2029 31.1856,11.7367 32.8898,12.2889 34.5917,12.8614 36.293,13.4551
-        37.9896,14.0739 39.6825,14.7196 41.3729,15.395 43.0592,16.1035 44.741,16.8487
-        46.418,17.6355 48.0904,18.4674 49.7558,19.3515 51.4154,20.294 53.0679,21.3016
-        54.7102,22.3851 56.3444,23.5535 57.968,24.8196 59.5781,26.1989 61.1733,27.7095
-        62.7519,29.372 64.3101,31.213 65.843,33.2642 67.3477,35.5639 68.8181,38.1584
-        70.2445,41.1044 71.6187,44.4693 72.9271,48.332 74.1541,52.782 75.2791,57.9135
-        76.2782,63.8125 77.12,70.5268 77.7737,78.0433 78.2068,86.238 78.3958,94.8666
-        78.3288,103.586 78.0091,112.024 77.4566,119.887 76.7003,126.992 75.7724,133.275
-        74.7042,138.762 73.5228,143.525 72.2508,147.657 70.9061,151.249 69.5033,154.383
-        68.0528,157.138 68.3941,158.529 68.7167,159.975 69.0266,161.462 69.3247,162.991
-        69.6069,164.561 69.8748,166.174 70.1278,167.827 70.3648,169.519 70.5855,171.25
-        70.791,173.017 70.9779,174.82 71.1471,176.655 71.3005,178.522 71.433,-179.585
-        71.5465,-177.667 71.6404,-175.729 71.7145,-173.773 71.7685,-171.804 71.7883,-169.832
-        73.4818,-170.033 75.1746,-170.221 76.8674,-170.392 78.5598,-170.54 80.2516,-170.649
-        81.9433,-170.7 83.6345,-170.642 85.3252,-170.364 87.0154,-169.482 88.7003,-165.653
-        89.5662,-15.123 87.9001,2.19684 86.2115,3.92169 84.5211,4.43399 82.8305,4.58376
-        81.1386,4.58408 79.4472,4.50048 77.7552,4.37106 76.0629,4.21116 74.3698,4.03131
-        72.6771,3.8357 70.9831,3.63107 69.2893,3.4163 67.5949,3.19381 65.8999,2.96733
-        64.2044,2.73621 62.5085,2.49986 60.8119,2.26044 59.1145,2.01862 57.4167,1.77308
-        55.7187,1.52334 54.0194,1.27293 52.3195,1.01891 50.6197,0.762248 48.9183,0.504071
-        47.2168,0.242198 45.5146,-0.021607 43.8116,-0.287912 42.1077,-0.556801 40.4038,-0.828754
-        38.6991,-1.10323 36.9931,-1.37926 35.2876,-1.65959 33.581,-1.94289 31.8739,-2.22885
-        30.1663,-2.51801 28.4583,-2.81026 26.7502,-3.10662 25.0409,-3.40532 23.3321,-3.70907
-        21.6227,-4.01619 19.9129,-4.32766 18.2031,-4.64347 16.4937,-4.96384 14.7835,-5.2887
-        13.0735,-5.61876 11.3637,-5.95384 9.65404,-6.29464 7.94478,-6.64145 6.23572,-6.99454
-        4.52718,-7.35406 2.81914,-7.71986 1.1117,-8.09349 -0.594929,-8.47484 -2.30089,-8.86394
-        -4.00575,-9.26162 -5.70947,-9.66886 -7.41216,-10.0856 -9.11342,-10.5127 -10.8132,-10.9509
-        -12.5118,-11.4 -14.2073,-11.8629 -15.9021,-12.3383 -17.5944,-12.8281 -19.2839,-13.3334
-        -20.9714,-13.8546 -22.6557,-14.3936 -24.3382,-14.9514 -26.0166,-15.5297 -27.6899,-16.131
-        -29.361,-16.7542 -31.0279,-17.4035 -32.6891,-18.0819 -34.3464,-18.7895 -42.7028,-22.9853
-        -44.3167,-23.9498 -45.9015,-24.9596</gml:coordinates>\n      </gml:LinearRing>\n   </gml:outerBoundaryIs>\n</gml:Polygon>"},{"name":"format","content":"SAFE"},{"name":"instrumentshortname","content":"OLCI"},{"name":"sensoroperationalmode","content":"Earth
-        Observation"},{"name":"instrumentname","content":"Ocean Land Colour Instrument"},{"name":"footprint","content":"MULTIPOLYGON
-        (((-8.3075 -49.6821, -7.75575 -48.0025, -7.22084 -46.3005, -4.77037 -37.5903,
-        -4.3315 -35.8784, -3.90143 -34.167, -3.4814 -32.4522, -3.06949 -30.7362, -2.66272
-        -29.0217, -2.26319 -27.3047, -1.86921 -25.5864, -1.47948 -23.8672, -1.09391
-        -22.1471, -0.711291 -20.4273, -0.331554 -18.7059, 1.2096669464683476e-15 -17.19237256576644,
-        0.04569 -16.9838, 0.422035 -15.2627, 0.7961 -13.5385, 1.17002 -11.8155, 1.54353
-        -10.092, 1.91723 -8.36787, 2.29178 -6.64372, 2.66704 -4.91901, 3.04383 -3.19415,
-        3.42287 -1.46986, 3.8043 0.254563, 4.1882 1.97951, 4.57587 3.70352, 4.96746
-        5.42729, 5.36325 7.15041, 5.7639 8.87374, 6.16984 10.5965, 6.58207 12.3186,
-        7.00082 14.0402, 7.42711 15.7599, 7.86152 17.4792, 8.30484 19.1978, 8.75753
-        20.9146, 9.22145 22.63, 9.69604 24.3456, 10.1842 26.0578, 10.6859 27.769,
-        11.2029 29.4783, 11.7367 31.1856, 12.2889 32.8898, 12.8614 34.5917, 13.4551
-        36.293, 14.0739 37.9896, 14.7196 39.6825, 15.395 41.3729, 16.1035 43.0592,
-        16.8487 44.741, 17.6355 46.418, 18.4674 48.0904, 19.3515 49.7558, 20.294 51.4154,
-        21.3016 53.0679, 22.3851 54.7102, 23.5535 56.3444, 24.8196 57.968, 26.1989
-        59.5781, 27.7095 61.1733, 29.372 62.7519, 31.213 64.3101, 33.2642 65.843,
-        35.5639 67.3477, 38.1584 68.8181, 41.1044 70.2445, 44.4693 71.6187, 48.332
-        72.9271, 52.782 74.1541, 57.9135 75.2791, 63.8125 76.2782, 70.5268 77.12,
-        78.0433 77.7737, 86.238 78.2068, 94.8666 78.3958, 103.586 78.3288, 112.024
-        78.0091, 119.887 77.4566, 126.992 76.7003, 133.275 75.7724, 138.762 74.7042,
-        143.525 73.5228, 147.657 72.2508, 151.249 70.9061, 154.383 69.5033, 157.138
-        68.0528, 158.529 68.3941, 159.975 68.7167, 161.462 69.0266, 162.991 69.3247,
-        164.561 69.6069, 166.174 69.8748, 167.827 70.1278, 169.519 70.3648, 171.25
-        70.5855, 173.017 70.791, 174.82 70.9779, 176.655 71.1471, 178.522 71.3005,
-        180 71.40395219228738, 180 85.05115, 4.273350734145763 85.05115, 4.43399 84.5211,
-        4.58376 82.8305, 4.58408 81.1386, 4.50048 79.4472, 4.37106 77.7552, 4.21116
-        76.0629, 4.03131 74.3698, 3.8357 72.6771, 3.63107 70.9831, 3.4163 69.2893,
-        3.19381 67.5949, 2.96733 65.8999, 2.73621 64.2044, 2.49986 62.5085, 2.26044
-        60.8119, 2.01862 59.1145, 1.77308 57.4167, 1.52334 55.7187, 1.27293 54.0194,
-        1.01891 52.3195, 0.762248 50.6197, 0.504071 48.9183, 0.242198 47.2168, 3.5506578232906757e-15
-        45.65401902314212, -0.021607 45.5146, -0.287912 43.8116, -0.556801 42.1077,
-        -0.828754 40.4038, -1.10323 38.6991, -1.37926 36.9931, -1.65959 35.2876, -1.94289
-        33.581, -2.22885 31.8739, -2.51801 30.1663, -2.81026 28.4583, -3.10662 26.7502,
-        -3.40532 25.0409, -3.70907 23.3321, -4.01619 21.6227, -4.32766 19.9129, -4.64347
-        18.2031, -4.96384 16.4937, -5.2887 14.7835, -5.61876 13.0735, -5.95384 11.3637,
-        -6.29464 9.65404, -6.64145 7.94478, -6.99454 6.23572, -7.35406 4.52718, -7.71986
-        2.81914, -8.09349 1.1117, -8.47484 -0.594929, -8.86394 -2.30089, -9.26162
-        -4.00575, -9.66886 -5.70947, -10.0856 -7.41216, -10.5127 -9.11342, -10.9509
-        -10.8132, -11.4 -12.5118, -11.8629 -14.2073, -12.3383 -15.9021, -12.8281 -17.5944,
-        -13.3334 -19.2839, -13.8546 -20.9714, -14.3936 -22.6557, -14.9514 -24.3382,
-        -15.5297 -26.0166, -16.131 -27.6899, -16.7542 -29.361, -17.4035 -31.0279,
-        -18.0819 -32.6891, -18.7895 -34.3464, -22.9853 -42.7028, -23.9498 -44.3167,
-        -24.9596 -45.9015, -24.1536 -46.1688, -23.3329 -46.4199, -22.5046 -46.665,
-        -21.669 -46.904, -20.8259 -47.1369, -19.9756 -47.3635, -19.1185 -47.5834,
-        -18.2539 -47.7972, -17.3823 -48.0044, -16.5013 -48.2011, -15.6161 -48.3949,
-        -14.7243 -48.5817, -13.827 -48.7644, -12.9224 -48.9373, -12.0117 -49.103,
-        -11.0943 -49.262, -10.1717 -49.413, -9.24361 -49.5567, -8.3075 -49.6821)),
-        ((-180 71.40395219228736, -179.585 71.433, -177.667 71.5465, -175.729 71.6404,
-        -173.773 71.7145, -171.804 71.7685, -169.832 71.7883, -170.033 73.4818, -170.221
-        75.1746, -170.392 76.8674, -170.54 78.5598, -170.649 80.2516, -170.7 81.9433,
-        -170.642 83.6345, -170.4090617495712 85.05115, -180 85.05115, -180 71.40395219228736)))"},{"name":"mode","content":"EO"},{"name":"platformidentifier","content":"2016-011A"},{"name":"orbitdirection","content":"ascending"},{"name":"pduduration","content":"2661"},{"name":"passnumber","content":"45761"},{"name":"passdirection","content":"ascending"},{"name":"procfacilityname","content":"Land
-        OLCI Processing and Archiving Centre [LN1]"},{"name":"procfacilityorg","content":"European
-        Space Agency"},{"name":"processinglevel","content":"1"},{"name":"processingname","content":"Data
-        Processing"},{"name":"productlevel","content":"L1"},{"name":"producttype","content":"OL_1_ERR___"},{"name":"relorbitdir","content":"ascending"},{"name":"relpassnumber","content":"385"},{"name":"relpassdirection","content":"ascending"},{"name":"platformname","content":"Sentinel-3"},{"name":"size","content":"673.94
-        MB"},{"name":"timeliness","content":"Near Real Time"},{"name":"filename","content":"S3A_OL_1_ERR____20200709T092712_20200709T101133_20200709T114301_2661_060_193______LN1_O_NR_002.SEN3"},{"name":"onlinequalitycheck","content":"PASSED"},{"name":"identifier","content":"S3A_OL_1_ERR____20200709T092712_20200709T101133_20200709T114301_2661_060_193______LN1_O_NR_002"},{"name":"uuid","content":"731251a8-818d-4898-ac37-731ca96c43fd"}]},{"title":"S3A_OL_1_EFR____20200709T094314_20200709T094614_20200709T113811_0180_060_193_2160_LN1_O_NR_002","link":[{"href":"https://scihub.copernicus.eu/apihub/odata/v1/Products(''bde53aeb-73e9-41b0-8eb0-8abd620e449e'')/$value"},{"rel":"alternative","href":"https://scihub.copernicus.eu/apihub/odata/v1/Products(''bde53aeb-73e9-41b0-8eb0-8abd620e449e'')/"},{"rel":"icon","href":"https://scihub.copernicus.eu/apihub/odata/v1/Products(''bde53aeb-73e9-41b0-8eb0-8abd620e449e'')/Products(''Quicklook'')/$value"}],"id":"bde53aeb-73e9-41b0-8eb0-8abd620e449e","summary":"Date:
-        2020-07-09T09:43:13.602Z, Instrument: OLCI, Mode: , Satellite: Sentinel-3,
-        Size: 647.72 MB","date":[{"name":"creationdate","content":"2020-07-09T11:38:11Z"},{"name":"beginposition","content":"2020-07-09T09:43:13.602Z"},{"name":"endposition","content":"2020-07-09T09:46:13.602Z"},{"name":"ingestiondate","content":"2020-07-09T12:03:08.497Z"}],"int":[{"name":"orbitnumber","content":"22881"},{"name":"relativeorbitnumber","content":"193"}],"str":[{"name":"ecmwf","content":"FORECAST"},{"name":"gmlfootprint","content":"<gml:Polygon
-        srsName=\"http://www.opengis.net/gml/srs/epsg.xml#4326\" xmlns:gml=\"http://www.opengis.net/gml\">\n   <gml:outerBoundaryIs>\n      <gml:LinearRing>\n         <gml:coordinates>41.9653,-0.579407
-        41.8876,0.257151 41.8054,1.08104 41.7177,1.89935 41.6238,2.71843 41.5246,3.53142
-        41.419,4.34716 41.3073,5.163 41.1902,5.97122 41.0673,6.77826 40.9435,7.58358
-        40.8092,8.38389 40.6716,9.18437 40.524,9.97649 40.374,10.7656 40.2156,11.5523
-        40.0552,12.3385 39.8893,13.1167 39.7176,13.8935 39.5411,14.6646 42.1391,15.7125
-        44.7321,16.8447 47.3141,18.0749 49.8822,19.421 50.0877,18.5087 50.285,17.5922
-        50.4753,16.6669 50.657,15.7355 50.8346,14.7992 51.0025,13.8522 51.1654,12.9015
-        51.316,11.9377 51.4604,10.9752 51.5923,10.0017 51.7212,9.02199 51.8417,8.03914
-        51.9534,7.05205 52.0571,6.059 52.1526,5.05971 52.2391,4.06233 52.3177,3.0539
-        52.3874,2.04578 52.4488,1.03832 49.8294,0.642637 47.2078,0.240811 44.5849,-0.166643
-        41.9653,-0.579407</gml:coordinates>\n      </gml:LinearRing>\n   </gml:outerBoundaryIs>\n</gml:Polygon>"},{"name":"format","content":"SAFE"},{"name":"instrumentshortname","content":"OLCI"},{"name":"sensoroperationalmode","content":"Earth
-        Observation"},{"name":"instrumentname","content":"Ocean Land Colour Instrument"},{"name":"footprint","content":"MULTIPOLYGON
-        (((14.6646 39.5411, 15.7125 42.1391, 16.8447 44.7321, 18.0749 47.3141, 19.421
-        49.8822, 18.5087 50.0877, 17.5922 50.285, 16.6669 50.4753, 15.7355 50.657,
-        14.7992 50.8346, 13.8522 51.0025, 12.9015 51.1654, 11.9377 51.316, 10.9752
-        51.4604, 10.0017 51.5923, 9.02199 51.7212, 8.03914 51.8417, 7.05205 51.9534,
-        6.059 52.0571, 5.05971 52.1526, 4.06233 52.2391, 3.0539 52.3177, 2.04578 52.3874,
-        1.03832 52.4488, 0.642637 49.8294, 0.240811 47.2078, 3.0350904599480637e-18
-        45.65762949756291, -0.166643 44.5849, -0.579407 41.9653, -2.1621045374258050e-18
-        41.91148433641182, 0.257151 41.8876, 1.08104 41.8054, 1.89935 41.7177, 2.71843
-        41.6238, 3.53142 41.5246, 4.34716 41.419, 5.163 41.3073, 5.97122 41.1902,
-        6.77826 41.0673, 7.58358 40.9435, 8.38389 40.8092, 9.18437 40.6716, 9.97649
-        40.524, 10.7656 40.374, 11.5523 40.2156, 12.3385 40.0552, 13.1167 39.8893,
-        13.8935 39.7176, 14.6646 39.5411)))"},{"name":"mode","content":"EO"},{"name":"platformidentifier","content":"2016-011A"},{"name":"orbitdirection","content":"descending"},{"name":"pdualongtrackcoord","content":"2160"},{"name":"pduduration","content":"180"},{"name":"passnumber","content":"45762"},{"name":"passdirection","content":"descending"},{"name":"procfacilityname","content":"Land
-        OLCI Processing and Archiving Centre [LN1]"},{"name":"procfacilityorg","content":"European
-        Space Agency"},{"name":"processinglevel","content":"1"},{"name":"processingname","content":"Data
-        Processing"},{"name":"productlevel","content":"L1"},{"name":"producttype","content":"OL_1_EFR___"},{"name":"relorbitdir","content":"descending"},{"name":"relpassnumber","content":"386"},{"name":"relpassdirection","content":"descending"},{"name":"platformname","content":"Sentinel-3"},{"name":"size","content":"647.72
-        MB"},{"name":"timeliness","content":"Near Real Time"},{"name":"filename","content":"S3A_OL_1_EFR____20200709T094314_20200709T094614_20200709T113811_0180_060_193_2160_LN1_O_NR_002.SEN3"},{"name":"onlinequalitycheck","content":"PASSED"},{"name":"identifier","content":"S3A_OL_1_EFR____20200709T094314_20200709T094614_20200709T113811_0180_060_193_2160_LN1_O_NR_002"},{"name":"uuid","content":"bde53aeb-73e9-41b0-8eb0-8abd620e449e"}]}]}}'
-    headers:
-      content-length:
-      - '29938'
-=======
         6.256451, 49.1487955, 49.0608244))\"","subtitle":"Displaying 0 to 0 of 20
         total results. Request done in 0.242 seconds.","updated":"2020-07-08T20:46:51.589Z","author":{"name":"Sentinels
         Scientific Data Hub"},"id":"https://scihub.copernicus.eu/apihub/search?q=beginPosition:[NOW-1DAY
@@ -321,18 +83,12 @@
     headers:
       content-length:
       - '4851'
->>>>>>> a070cc02
       content-type:
       - application/json
       pragma:
       - no-cache
       server:
       - Apache-Coyote/1.1
-<<<<<<< HEAD
-      transfer-encoding:
-      - chunked
-=======
->>>>>>> a070cc02
       vary:
       - Accept-Encoding
     status:
