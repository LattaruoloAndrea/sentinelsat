--- conflicted
+++ resolved
@@ -24,13 +24,8 @@
     for prod in smallest_online_products:
         id = prod["id"]
         responses[id] = api.get_product_odata(id)
-<<<<<<< HEAD
     expected = read_yaml("odata_response_short.yml", responses)
-    assert responses == expected
-=======
-    expected = read_yaml('odata_response_short.yml', responses)
     assert sorted(responses) == sorted(expected)
->>>>>>> 533e2433
 
 
 def scrub_string(string, replacement=""):
@@ -77,13 +72,8 @@
     for prod in smallest_online_products:
         id = prod["id"]
         responses[id] = api.get_product_odata(id, full=True)
-<<<<<<< HEAD
     expected = read_yaml("odata_response_full.yml", responses)
-    assert responses == expected
-=======
-    expected = read_yaml('odata_response_full.yml', responses)
     assert sorted(responses) == sorted(expected)
->>>>>>> 533e2433
 
 
 @pytest.mark.vcr
@@ -127,11 +117,7 @@
         # Test with a real "server under maintenance" response
         rqst.get(request_url, text=read_fixture_file("server_maintenance.html"), status_code=502)
         with pytest.raises(SentinelAPIError) as excinfo:
-<<<<<<< HEAD
             api.get_product_odata("8df46c9e-a20c-43db-a19a-4240c2ed3b8b")
-        assert "The Sentinels Scientific Data Hub will be back soon!" in excinfo.value.msg
-=======
-            api.get_product_odata('8df46c9e-a20c-43db-a19a-4240c2ed3b8b')
         assert "The Sentinels Scientific Data Hub will be back soon!" in excinfo.value.msg
 
 
@@ -167,5 +153,4 @@
             status_code=200
         )
         with pytest.raises(SentinelAPIError) as excinfo:
-            api.is_online(invalid_uuid)
->>>>>>> 533e2433
+            api.is_online(invalid_uuid)