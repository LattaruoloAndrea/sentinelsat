import json
import os
import re
import glob
import shutil
from contextlib import contextmanager
from functools import partialmethod
from test.support import EnvironmentVarGuard

import pytest
import requests_mock
from click.testing import CliRunner

from sentinelsat import SentinelAPI, InvalidChecksumError
from sentinelsat import SentinelProductsAPI
from sentinelsat.scripts.cli import cli


@pytest.fixture(scope="session")
def run_cli(credentials):
    runner = CliRunner()
    credential_args = ["--user", credentials[0] or "", "--password", credentials[1] or ""]

    @contextmanager
    def nullcontext():
        yield

    def run(*args, **kwargs):
        """Runs the sentinelsat CLI

        Parameters
        ----------
        *args : str
            The command-line arguments
        with_credentials : bool, optional
            Whether the credentials from DHUS_* environment variables are passed to the CLI
            as --user and --password parameters. Defaults to True.
        must_return_nonzero : bool, optiona
            Asserts that the program returns a non-zero (failure) exit code.
            A zero (success) exit code is asserted otherwise. Defaults to false.
        must_raise : Exception, optional
            If an exception type is provided asserts that a exception of this type is raised.
            Implies must_return_nonzero=True.
        **kwargs
            Any remaining keyword arguments are passed directly to CliRunner.invoke().

        Returns
        -------
            The click.testing.Result object returned by CliRunner.invoke().
            Includes an additional products attribute with a list of products printed
            to stdout by the program.
        """
        with_credentials = kwargs.pop("with_credentials", True)
        must_raise = kwargs.pop("must_raise", None)
        must_return_nonzero = kwargs.pop("must_return_nonzero", False) or must_raise is not None

        assert_raises = pytest.raises(must_raise) if must_raise else nullcontext()
        with assert_raises:
            result = runner.invoke(
                cli,
                credential_args + list(args) if with_credentials else args,
                catch_exceptions=must_raise,
                **kwargs
            )
            if must_raise:
                raise result.exception
        if must_return_nonzero:
            assert result.exit_code != 0
        else:
            assert result.exit_code == 0
        result.products = re.findall("^Product .+$", result.output, re.M)
        return result

    return run


@pytest.fixture
def no_auth_environ():
    with EnvironmentVarGuard() as guard:
        # Temporarily unset credential environment variables
        guard.unset("DHUS_USER")
        guard.unset("DHUS_PASSWORD")
        yield


@pytest.fixture
def no_netrc():
    netrcpath = os.path.expanduser("~/.netrc")
    netrcpath_bak = netrcpath + ".bak"
    if os.path.isfile(netrcpath):
        shutil.move(netrcpath, netrcpath_bak)
        try:
            yield
        finally:
            shutil.move(netrcpath_bak, netrcpath)
    else:
        yield


@pytest.fixture
def netrc_from_environ(no_netrc, credentials):
    netrcpath = os.path.expanduser("~/.netrc")
    assert not os.path.exists(netrcpath)
    with open(netrcpath, "w") as f:
        f.write(
            "\n".join(
                [
                    "machine apihub.copernicus.eu",
                    "login {}".format(credentials[0]),
                    "password {}".format(credentials[1]),
                ]
            )
        )
    try:
        yield
    finally:
        os.remove(netrcpath)


@pytest.mark.vcr
@pytest.mark.scihub
<<<<<<< HEAD
def test_cli(run_cli, geojson_path):
    run_cli("--geometry", geojson_path, "--limit", "5")

    run_cli(
        "--geometry", geojson_path, "--url", "https://scihub.copernicus.eu/dhus/", "--limit", "5"
    )

    run_cli("--geometry", geojson_path, "-q", "producttype=GRD,polarisationmode=HH", "--limit", "5")


@pytest.mark.vcr
@pytest.mark.scihub
def test_cli_gnss(run_cli):
    run_cli(
        "--gnss",
        "-s",
        "20210201",
        "-e",
        "20210202",
        "--producttype",
        "AUX_POEORB",
        "--query",
        "platformserialidentifier=1B",
    )


@pytest.mark.vcr
@pytest.mark.scihub
=======
>>>>>>> 5fb7ffc3
def test_cli_geometry_alternatives(run_cli, geojson_string, wkt_string):
    run_cli("--geometry", geojson_string, "--end", "20200101", "--limit", "1")
    run_cli("--geometry", wkt_string, "--end", "20200101", "--limit", "1")


@pytest.mark.fast
def test_cli_geometry_WKT_alternative_fail(run_cli):
    result = run_cli(
        "--geometry",
        "POLYGO((-87.27 41.64,-81.56 37.857,-82.617 44.52,-87.2 41.64))",
        "--end",
        "20200101",
        "--limit",
        "1",
        must_return_nonzero=True,
    )
    assert (
        "neither a GeoJSON file with a valid path, a GeoJSON String nor a WKT string."
        in result.output
    )


@pytest.mark.fast
def test_cli_geometry_JSON_alternative_fail(run_cli):
    result = run_cli(
        "--geometry",
        '{"type": "A bad JSON", "features" :[nothing], ([{ ',
        "--end",
        "20200101",
        "--limit",
        "1",
        must_return_nonzero=True,
    )
    assert "geometry string starts with '{' but is not a valid GeoJSON." in result.output


@pytest.mark.fast
def test_no_auth_fail(run_cli, no_netrc, no_auth_environ, geojson_path):
    result = run_cli(
        "--geometry",
        geojson_path,
        "--end",
        "20200101",
        "--limit",
        "1",
        with_credentials=False,
        must_return_nonzero=True,
    )
    assert "--user" in result.output


@pytest.mark.vcr
@pytest.mark.scihub
def test_no_auth_netrc(run_cli, netrc_from_environ, no_auth_environ, geojson_path):
    run_cli(
        "--geometry",
        geojson_path,
        "--end",
        "20200101",
        "--limit",
        "1",
        with_credentials=False,
    )


@pytest.mark.vcr
@pytest.mark.scihub
def test_returned_filesize(run_cli, geojson_path):
    result = run_cli(
        "--geometry", geojson_path, "-s", "20141205", "-e", "20141208", "-q", "producttype=GRD"
    )
    expected = "1 scenes found with a total size of 0.50 GB"
    assert result.output.split("\n")[-2] == expected

    result = run_cli(
        "--geometry", geojson_path, "-s", "20170101", "-e", "20170105", "-q", "producttype=GRD"
    )
    expected = "18 scenes found with a total size of 27.81 GB"
    assert result.output.split("\n")[-2] == expected


@pytest.mark.vcr
@pytest.mark.scihub
def test_cloud_flag_url(run_cli, geojson_path):
    command = [
        "--geometry",
        geojson_path,
        "--url",
        "https://apihub.copernicus.eu/apihub/",
        "-s",
        "20151219",
        "-e",
        "20151220",
        "-c",
        "10",
    ]

    result = run_cli("--sentinel", "2", *command)

    expected = "Product e071bdda-47ec-4434-aafa-00340442bdda - Date: 2015-12-19T14:47:22.029Z, Instrument: MSI, Satellite: Sentinel-2, Size: 403.60 MB"
    assert result.products[0] == expected
    # For order-by test
    assert "0848f6b8-5730-4759-850e-fc9945d42296" not in result.products[1]

    run_cli("--sentinel", "1", *command, must_return_nonzero=True)


@pytest.mark.vcr
@pytest.mark.scihub
def test_order_by_flag(run_cli, geojson_path):
    result = run_cli(
        "--geometry",
        geojson_path,
        "--url",
        "https://apihub.copernicus.eu/apihub/",
        "-s",
        "20151219",
        "-e",
        "20151220",
        "--order-by",
        "platformname,-size",
    )
    # Check that order matches platformname,-size
    sats = []
    sizes = {}
    for prod in result.products:
        m = re.search(r"Satellite: (\S+), Size: (\S+ \S+)", prod)
        assert m, prod
        sats.append(m.group(1))
        sizes.setdefault(m.group(1), []).append(m.group(2))
    assert sats == sorted(sats)
    for sizes_group in sizes.values():
        assert sizes_group == sorted(sizes_group, reverse=True)


@pytest.mark.vcr
@pytest.mark.scihub
def test_sentinel1_flag(run_cli, geojson_path):
    result = run_cli(
        "--geometry",
        geojson_path,
        "--url",
        "https://apihub.copernicus.eu/apihub/",
        "-s",
        "20151219",
        "-e",
        "20151228",
        "--sentinel",
        "1",
    )

    expected = "Product 6a62313b-3d6f-489e-bfab-71ce8d7f57db - Date: 2015-12-24T09:40:34.129Z, Instrument: SAR-C SAR, Mode: VV VH, Satellite: Sentinel-1, Size: 7.7 GB"
    assert expected in result.products


@pytest.mark.vcr
@pytest.mark.scihub
def test_sentinel2_flag(run_cli, geojson_path):
    result = run_cli(
        "--geometry",
        geojson_path,
        "--url",
        "https://apihub.copernicus.eu/apihub/",
        "-s",
        "20151219",
        "-e",
        "20151228",
        "--sentinel",
        "2",
        "--limit",
        "5",
    )
    for prod in result.products:
        assert "Satellite: Sentinel-2" in prod


@pytest.mark.vcr
@pytest.mark.scihub
def test_sentinel3_flag(run_cli, geojson_path):
    result = run_cli(
        "--geometry",
        geojson_path,
        "-s",
        "20161201",
        "-e",
        "20161202",
        "--sentinel",
        "3",
        "--limit",
        "5",
    )
    for prod in result.products:
        assert "Satellite: Sentinel-3" in prod


@pytest.mark.vcr
@pytest.mark.scihub
def test_product_flag(run_cli, geojson_path):
    result = run_cli(
        "--geometry",
        geojson_path,
        "--url",
        "https://apihub.copernicus.eu/apihub/",
        "-s",
        "20161201",
        "-e",
        "20161202",
        "--producttype",
        "SLC",
    )

    expected = "Product 2223103a-3754-473d-9a29-24ef8efa2880 - Date: 2016-12-01T09:30:22.149Z, Instrument: SAR-C SAR, Mode: VV VH, Satellite: Sentinel-1, Size: 7.98 GB"
    assert result.products[3] == expected


@pytest.mark.vcr
@pytest.mark.scihub
def test_instrument_flag(run_cli, geojson_path):
    result = run_cli(
        "--geometry", geojson_path, "-s", "20161201", "-e", "20161202", "--instrument", "SRAL"
    )
    for prod in result.products:
        assert "Instrument: SRAL" in prod
        assert "Date: 2016-12-01" in prod or "Date: 2016-12-02" in prod


@pytest.mark.vcr
@pytest.mark.scihub
def test_limit_flag(run_cli, geojson_path):
    limit = 15
    result = run_cli(
        "--geometry",
        geojson_path,
        "--url",
        "https://apihub.copernicus.eu/apihub/",
        "-s",
        "20161201",
        "-e",
        "20161230",
        "--limit",
        str(limit),
    )

    assert len(result.products) == limit


@pytest.mark.vcr
@pytest.mark.scihub
def test_uuid_search(run_cli):
    uuid = "d8340134-878f-4891-ba4f-4df54f1e3ab4"
    result = run_cli("--uuid", uuid)
    assert len(result.products) == 1
    assert uuid in result.products[0]


@pytest.mark.vcr
@pytest.mark.scihub
def test_name_search(run_cli):
    result = run_cli(
        "--name", "S1A_WV_OCN__2SSV_20150526T211029_20150526T211737_006097_007E78_134A"
    )

    expected = "Product d8340134-878f-4891-ba4f-4df54f1e3ab4 - Date: 2015-05-26T21:10:28.984Z, Instrument: SAR-C SAR, Mode: VV, Satellite: Sentinel-1, Size: 10.65 KB"
    assert result.products[0] == expected


@pytest.mark.vcr
@pytest.mark.scihub
def test_name_search_multiple(run_cli):
    result = run_cli(
        "--name",
        "S1B_IW_GRDH_1SDV_20181007T164414_20181007T164439_013049_0181B7_345E",
        "--name",
        "S1B_IW_GRDH_1SDV_20181007T164349_20181007T164414_013049_0181B7_A8E3",
        "-q",
        "identifier=S1A_WV_OCN__2SSV_20150526T211029_20150526T211737_006097_007E78_134A",
        "-q",
        "identifier=S1A_WV_OCN__2SSV_20150526T211029_20150526T211737_006097_007E78_134A",
        "-q",
        "identifier=S1A_WV_OCN__2SSH_20150603T092625_20150603T093332_006207_008194_521E",
    )

    expected = {
        "Product b2ab53c9-abc4-4481-a9bf-1129f54c9707 - Date: 2018-10-07T16:43:49.773Z, Instrument: SAR-C SAR, Mode: VV VH, Satellite: Sentinel-1, Size: 1.65 GB",
        "Product 9e99eaa6-711e-40c3-aae5-83ea2048949d - Date: 2018-10-07T16:44:14.774Z, Instrument: SAR-C SAR, Mode: VV VH, Satellite: Sentinel-1, Size: 1.65 GB",
        "Product d8340134-878f-4891-ba4f-4df54f1e3ab4 - Date: 2015-05-26T21:10:28.984Z, Instrument: SAR-C SAR, Mode: VV, Satellite: Sentinel-1, Size: 10.65 KB",
        "Product 1f62a176-c980-41dc-b3a1-c735d660c910 - Date: 2015-06-03T09:26:24.921Z, Instrument: SAR-C SAR, Mode: HH, Satellite: Sentinel-1, Size: 10.54 KB",
    }
    assert set(result.products) == expected


@pytest.mark.vcr
@pytest.mark.scihub
def test_repeated_keywords(run_cli):
    uuids = ["d8340134-878f-4891-ba4f-4df54f1e3ab4", "1f62a176-c980-41dc-b3a1-c735d660c910"]
    result = run_cli("-q", "uuid=" + uuids[0], "-q", "uuid=" + uuids[1])
    result_uuids = set(prod.split(" ", 2)[1] for prod in result.products)
    assert result_uuids == set(uuids)


@pytest.mark.vcr
@pytest.mark.scihub
def test_name_search_empty(run_cli):
    run_cli("--name", "", must_raise=ValueError)


@pytest.mark.vcr
@pytest.mark.scihub
def test_footprints_cli(run_cli, tmpdir, geojson_path):
    result = run_cli(
        "--geometry",
        geojson_path,
        "-s",
        "20151219",
        "-e",
        "20151228",
        "--sentinel",
        "2",
        "--footprints",
        str(tmpdir / "test.geojson"),
    )
    assert len(result.products) == 89
    gj_file = tmpdir / "test.geojson"
    assert gj_file.check()
    content = json.loads(gj_file.read_text(encoding="utf-8"))
    assert len(content["features"]) == len(result.products)
    for feature in content["features"]:
        assert len(feature["properties"]) >= 28
        coords = feature["geometry"]["coordinates"]
        assert len(coords[0]) > 3 or len(coords[0][0]) > 3


@pytest.mark.vcr(allow_playback_repeats=True)
@pytest.mark.scihub
def test_download_single(run_cli, api, tmpdir, smallest_online_products, monkeypatch):
    # Change default arguments for quicker test.
    # Also, vcrpy is not threadsafe, so only one worker is used.
    monkeypatch.setattr(
        "sentinelsat.SentinelAPI.download_all",
        partialmethod(SentinelAPI.download_all, max_attempts=2, n_concurrent_dl=1),
    )

    product_id = smallest_online_products[0]["id"]
    command = ["--uuid", product_id, "--download", "--path", str(tmpdir)]

    run_cli(*command)

    # The file already exists, should not be re-downloaded
    run_cli(*command)

    # clean up
    for f in tmpdir.listdir():
        f.remove()

    # Prepare a response with an invalid checksum
    url = "https://apihub.copernicus.eu/apihub/odata/v1/Products('%s')?$format=json" % product_id
    json = api.session.get(url).json()
    json["d"]["Checksum"]["Value"] = "00000000000000000000000000000000"

    # Force the download to fail by providing an incorrect checksum
    with requests_mock.mock(real_http=True) as rqst:
        rqst.get(url, json=json)

        # md5 flag set (implicitly), should raise an exception
        run_cli(*command, must_raise=InvalidChecksumError)

    # clean up
    tmpdir.remove()


@pytest.mark.vcr(allow_playback_repeats=True)
@pytest.mark.scihub
def test_product_node_download_single(run_cli, api, tmpdir, smallest_online_products, monkeypatch):
    # Change default arguments for quicker test.
    # Also, vcrpy is not threadsafe, so only one worker is used.
    monkeypatch.setattr(
        "sentinelsat.SentinelProductsAPI.download_all",
        partialmethod(SentinelProductsAPI.download_all, max_attempts=2, n_concurrent_dl=1),
    )
    product_id = smallest_online_products[0]["id"]
    command = ["--uuid", product_id, "--download", "--path", str(tmpdir)]

    run_cli(*command)

    # The file already exists, should not be re-downloaded
    run_cli(*command)

    # clean up
    for f in tmpdir.listdir():
        f.remove()

    # Prepare a response with an invalid checksum
    url = "https://apihub.copernicus.eu/apihub/odata/v1/Products('%s')?$format=json" % product_id
    json = api.session.get(url).json()
    json["d"]["Checksum"]["Value"] = "00000000000000000000000000000000"

    # Force the download to fail by providing an incorrect checksum
    with requests_mock.mock(real_http=True) as rqst:
        rqst.get(url, json=json)

        # md5 flag set (implicitly), should raise an exception
        run_cli(*command, must_raise=InvalidChecksumError)

    # clean up
    tmpdir.remove()


@pytest.mark.vcr(allow_playback_repeats=True)
@pytest.mark.scihub
def test_product_node_download_single_with_filter(
    run_cli, api, tmpdir, smallest_online_products, monkeypatch
):
    # Change default arguments for quicker test.
    # Also, vcrpy is not threadsafe, so only one worker is used.
    monkeypatch.setattr(
        "sentinelsat.SentinelProductsAPI.download_all",
        partialmethod(SentinelAPI.download_all, max_attempts=2, n_concurrent_dl=1),
    )

    product_id = smallest_online_products[0]["id"]
    command = [
        "--uuid",
        product_id,
        "--download",
        "--path",
        str(tmpdir),
        "--include-pattern",
        "*.kml",
    ]

    run_cli(*command)

    # The file already exists, should not be re-downloaded
    run_cli(*command)

    files = list(glob.glob(str(tmpdir.join("S*.SAFE", "*"))))
    assert len(files) == 2
    basenames = [os.path.basename(filename) for filename in files]
    assert "manifest.safe" in basenames
    assert "preview" in basenames

    files = list(glob.glob(str(tmpdir.join("S*.SAFE", "preview", "*"))))
    assert len(files) == 1
    basenames = [os.path.basename(filename) for filename in files]
    assert "map-overlay.kml" in basenames

    # clean up
    tmpdir.remove()


@pytest.mark.vcr(allow_playback_repeats=True)
@pytest.mark.scihub
def test_download_many(run_cli, api, tmpdir, smallest_online_products, monkeypatch):
    # Change default arguments for quicker test.
    # Also, vcrpy is not threadsafe, so only one worker is used.
    monkeypatch.setattr(
        "sentinelsat.SentinelAPI.download_all",
        partialmethod(SentinelAPI.download_all, max_attempts=2, n_concurrent_dl=1),
    )

    ids = sorted(product["id"] for product in smallest_online_products)

    command = ["--download", "--path", str(tmpdir)]
    for id in ids:
        command += ["--uuid", id]

    # Download 3 tiny products
    run_cli(*command)

    # Should not re-download
    run_cli(*command)

    # clean up
    for f in tmpdir.listdir():
        f.remove()

    # Prepare a response with an invalid checksum
    product_id = ids[0]
    url = "https://apihub.copernicus.eu/apihub/odata/v1/Products('%s')?$format=json" % product_id
    json = api.session.get(url).json()
    json["d"]["Checksum"]["Value"] = "00000000000000000000000000000000"

    # Force one download to fail
    with requests_mock.mock(real_http=True) as rqst:
        rqst.get(url, json=json)
        # md5 flag set (implicitly), should raise an exception
        result = run_cli(*command)
        assert "is corrupted" in result.output

    assert tmpdir.join("corrupt_scenes.txt").check()
    with tmpdir.join("corrupt_scenes.txt").open() as f:
        assert product_id in f.read()

    # clean up
    tmpdir.remove()


@pytest.mark.vcr(allow_playback_repeats=True)
@pytest.mark.scihub
def test_download_single_quicklook(run_cli, api, tmpdir, quicklook_products, monkeypatch):
    # Change default arguments for quicker test.
    # Also, vcrpy is not threadsafe, so only one worker is used.
    monkeypatch.setattr(
        "sentinelsat.SentinelAPI.download_all_quicklooks",
        partialmethod(SentinelAPI.download_all_quicklooks, n_concurrent_dl=1),
    )

    id = quicklook_products[0]["id"]
    command = ["--uuid", id, "--quicklook", "--path", str(tmpdir)]

    run_cli(*command)

    # The file already exists, should not be re-downloaded
    run_cli(*command)

    # clean up
    for f in tmpdir.listdir():
        f.remove()

    # Prepare a response with an invalid checksum
    url = "https://apihub.copernicus.eu/apihub/odata/v1/Products('{id}')/Products('Quicklook')/$value".format(
        id=id
    )
    headers = api.session.get(url).headers
    headers["content-type"] = "image/xxxx"

    # Force the download to fail by providing an incorrect content type
    with requests_mock.mock(real_http=True) as rqst:
        rqst.get(url, headers=headers)

        # incorrect content-type, should fail
        result = run_cli(*command)
        assert "Some quicklooks failed: 1" in result.output

    # clean up
    tmpdir.remove()


@pytest.mark.vcr
@pytest.mark.scihub
def test_info_cli(run_cli):
    result = run_cli("--info")
    assert result.output == (
        "HTTPError: 404 Client Error: Not Found for url: https://apihub.copernicus.eu/apihub/api/stub/version\n"
        "Are you trying to get the DHuS version of APIHub?\nTrying again after conversion to DHuS URL\n"
        "DHuS version: 2.4.1\n"
    )


@pytest.mark.vcr
@pytest.mark.scihub
def test_location_cli(run_cli):
    result = run_cli("--location", "Metz", "-s" "20200101", "-e" "20200102", "-l", "1")
    assert "Found" in result.output
    m = re.search(r"Found (\d+) products", result.output)
    assert m, result.output
    assert int(m.group(1)) < 100<|MERGE_RESOLUTION|>--- conflicted
+++ resolved
@@ -119,15 +119,9 @@
 
 @pytest.mark.vcr
 @pytest.mark.scihub
-<<<<<<< HEAD
-def test_cli(run_cli, geojson_path):
-    run_cli("--geometry", geojson_path, "--limit", "5")
-
-    run_cli(
-        "--geometry", geojson_path, "--url", "https://scihub.copernicus.eu/dhus/", "--limit", "5"
-    )
-
-    run_cli("--geometry", geojson_path, "-q", "producttype=GRD,polarisationmode=HH", "--limit", "5")
+def test_cli_geometry_alternatives(run_cli, geojson_string, wkt_string):
+    run_cli("--geometry", geojson_string, "--end", "20200101", "--limit", "1")
+    run_cli("--geometry", wkt_string, "--end", "20200101", "--limit", "1")
 
 
 @pytest.mark.vcr
@@ -148,8 +142,6 @@
 
 @pytest.mark.vcr
 @pytest.mark.scihub
-=======
->>>>>>> 5fb7ffc3
 def test_cli_geometry_alternatives(run_cli, geojson_string, wkt_string):
     run_cli("--geometry", geojson_string, "--end", "20200101", "--limit", "1")
     run_cli("--geometry", wkt_string, "--end", "20200101", "--limit", "1")
