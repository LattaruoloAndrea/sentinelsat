# -*- coding: utf-8 -*-
from __future__ import print_function
from __future__ import absolute_import

import hashlib
import logging
import re
import xml.etree.ElementTree as ET
from collections import OrderedDict
from datetime import date, datetime, timedelta
from os import remove
from os.path import exists, getsize, join
from time import sleep

import geojson
import homura
import html2text
import pycurl
import requests
from tqdm import tqdm

from six import string_types
from six.moves.urllib.parse import urljoin

from . import __version__ as sentinelsat_version

try:
    import certifi
except ImportError:
    certifi = None


<<<<<<< HEAD
class SentinelAPIError(Exception):
    """Invalid responses from SciHub.
    """
    def __init__(self, http_status=None, code=None, msg=None, response_body=None):
        self.http_status = http_status
        self.code = code
        self.msg = msg
        self.response_body = response_body

    def __str__(self):
        return '(HTTP status: {0}, code: {1}) {2}'.format(
            self.http_status, self.code,
            ('\n' if '\n' in self.msg else '') + self.msg)


class InvalidChecksumError(Exception):
    """MD5 checksum of local file does not match the one from the server.
    """
    pass


class DatetimeParsingError(Exception):
    """Return error if it is not possible to parse string as datetime"""
    pass


def format_date(in_date):
    """Format date or datetime input or a YYYYMMDD string input to
    YYYY-MM-DDThh:mm:ssZ string format. In case you pass an
    """

    if type(in_date) == datetime or type(in_date) == date:
        return in_date.strftime('%Y-%m-%dT%H:%M:%SZ')
    else:
        try:
            return datetime.strptime(in_date, '%Y%m%d').strftime('%Y-%m-%dT%H:%M:%SZ')
        except ValueError:
            return in_date


def convert_timestamp(in_date):
    """Convert the timestamp received from Products API, to
    YYYY-MM-DDThh:mm:ssZ string format.
    """
    in_date = int(in_date.replace('/Date(', '').replace(')/', '')) / 1000
    return format_date(datetime.utcfromtimestamp(in_date))


def _check_scihub_response(response):
    """Check that the response from server has status code 2xx and that the response is valid JSON."""
    try:
        response.raise_for_status()
        response.json()
    except (requests.HTTPError, ValueError) as e:
        msg = "API response not valid. JSON decoding failed."
        code = None
        try:
            msg = response.json()['error']['message']['value']
            code = response.json()['error']['code']
        except:
            if not response.text.rstrip().startswith('{'):
                try:
                    h = html2text.HTML2Text()
                    h.ignore_images = True
                    h.ignore_anchors = True
                    msg = h.handle(response.text).strip()
                except:
                    pass
        api_error = SentinelAPIError(response.status_code, code, msg, response.content)
        # Suppress "During handling of the above exception..." message
        # See PEP 409
        api_error.__cause__ = None
        raise api_error

def _create_geojson_poly(coordlist):
    """Return a geojson Polygon object from a list of coordinates"""
    coord_list_split = (coord.split(" ") for coord in coordlist)
    poly = geojson.Polygon([[
        tuple((float(coord[0]), float(coord[1])))
        for coord in coord_list_split
    ]])
    return poly

=======
>>>>>>> 31db4de4
class SentinelAPI(object):
    """Class to connect to Sentinel Data Hub, search and download imagery.

    Parameters
    ----------
    user : string
        username for DataHub
    password : string
        password for DataHub
    api_url : string, optional
        URL of the DataHub
        defaults to 'https://scihub.copernicus.eu/apihub'

    Attributes
    ----------
    session : requests.Session object
        Session to connect to DataHub
    api_url : str
        URL to the DataHub
    page_size : int
        number of results per query page
        current value: 100 (maximum allowed on ApiHub)
    """

    logger = logging.getLogger('sentinelsat.SentinelAPI')

    def __init__(self, user, password, api_url='https://scihub.copernicus.eu/apihub/'):
        self.session = requests.Session()
        self.session.auth = (user, password)
        self.api_url = api_url if api_url.endswith('/') else api_url + '/'
        self.page_size = 100
        self.user_agent = 'sentinelsat/' + sentinelsat_version
        self.session.headers['User-Agent'] = self.user_agent
        # For unit tests
        self._last_query = None
        self._last_status_code = None

    def query(self, area, initial_date=None, end_date=datetime.now(), **keywords):
        """Query the SciHub API with the coordinates of an area, a date interval
        and any other search keywords accepted by the SciHub API.
        """
        query = self.format_query(area, initial_date, end_date, **keywords)
        return self.load_query(query)

    @staticmethod
    def format_query(area, initial_date=None, end_date=datetime.now(), **keywords):
        """Create the SciHub API query string
        """
        if initial_date is None:
            initial_date = end_date - timedelta(hours=24)

        acquisition_date = '(beginPosition:[%s TO %s])' % (
            _format_date(initial_date),
            _format_date(end_date)
        )
        query_area = ' AND (footprint:"Intersects(POLYGON((%s)))")' % area

        filters = ''
        for kw in sorted(keywords.keys()):
            filters += ' AND (%s:%s)' % (kw, keywords[kw])

        query = ''.join([acquisition_date, query_area, filters])
        return query

    def load_query(self, query, start_row=0):
        """Do a full-text query on the SciHub API using the OpenSearch format specified in
           https://scihub.copernicus.eu/twiki/do/view/SciHubUserGuide/3FullTextSearch
        """
        # store last query (for testing)
        self._last_query = query

        # load query results
        url = self._format_url(start_row=start_row)
        response = self.session.post(url, dict(q=query), auth=self.session.auth)
        _check_scihub_response(response)

<<<<<<< HEAD
        for scene in products:
            id += 1
            # parse the polygon
            coord_list = next(
                x
                for x in scene["str"]
                if x["name"] == "footprint"
            )["content"][10:-2].split(",")
            poly = _create_geojson_poly(coord_list)

            # parse the following properties:
            # platformname, identifier, product_id, date, polarisation,
            # sensor operation mode, orbit direction, product type, download link
            props = {
                "product_id": scene["id"],
                "date_beginposition": next(
                    x
                    for x in scene["date"]
                    if x["name"] == "beginposition"
                )["content"],
                "download_link": next(
                    x
                    for x in scene["link"]
                    if len(x.keys()) == 1
                )["href"]
            }
            # Sentinel-2 has no "polarisationmode" property
            try:
                str_properties = ["platformname", "identifier", "polarisationmode",
                                  "sensoroperationalmode", "orbitdirection", "producttype"]
                for str_prop in str_properties:
                    props.update(
                        {str_prop: next(x for x in scene["str"] if x["name"] == str_prop)["content"]}
                    )
            except:
                str_properties = ["platformname", "identifier",
                                  "sensoroperationalmode", "orbitdirection", "producttype"]
                for str_prop in str_properties:
                    props.update(
                        {str_prop: next(x for x in scene["str"] if x["name"] == str_prop)["content"]}
                    )
=======
        # store last status code (for testing)
        self._last_status_code = response.status_code

        # parse response content
        try:
            json_feed = response.json()['feed']
            total_results = int(json_feed['opensearch:totalResults'])
        except (ValueError, KeyError):
            raise SentinelAPIError(http_status=response.status_code,
                                   msg='API response not valid. JSON decoding failed.',
                                   response_body=response.content)

        entries = json_feed.get('entry', [])
        # this verification is necessary because if the query returns only
        # one product, self.products will be a dict not a list
        if isinstance(entries, dict):
            entries = [entries]
>>>>>>> 31db4de4

        output = entries
        # repeat query until all results have been loaded
        if total_results > start_row + self.page_size - 1:
            output += self.load_query(query, start_row=(start_row + self.page_size))
        return output

    @staticmethod
    def to_geojson(products):
        """Return the footprints of the resulting scenes in GeoJSON format"""
        feature_list = []
        products_dict = SentinelAPI.to_dict(products, parse_values=False)
        for i, (title, props) in enumerate(products_dict.items()):
            props['title'] = title
            poly = _geojson_poly_from_wkt(props['footprint'])
            del props['footprint']
            del props['gmlfootprint']
            feature_list.append(
                geojson.Feature(geometry=poly, id=i, properties=props)
            )
        return geojson.FeatureCollection(feature_list)

<<<<<<< HEAD
    def to_dict(self, products):
        """Return the products in a dictionary object with the values in their appropriate Python types"""
        try:
            strtype = basestring
        except:
            strtype = str
        output = {}
        for prod in products:
            prodname = prod['title']
            output[prodname] = {}
            for key in prod:
                if key != 'title' and isinstance(prod[key], strtype):
                    output[prodname][key] = prod[key]
                elif isinstance(prod[key], dict):
                    output[prodname][prod[key]['name']] = prod[key]['content']
                elif key == 'link':
                    for link in prod[key]:
                        if 'rel' not in link:
                            output[prodname]['link'] = link['href']
                        else:
                            lkey = 'link_' + link['rel']
                            output[prodname][lkey] = link['href']
                elif key == 'date':
                    for data in prod[key]:
                        mydate = None
                        try:
                            mydate = datetime.strptime(data['content'],'%Y-%m-%dT%H:%M:%SZ')
                        except:
                            try:
                                mydate = datetime.strptime(data['content'],'%Y-%m-%dT%H:%M:%S.%fZ')
                            except:
                                raise DatetimeParsingError("Date '{dat}' non "
                                                           "parsable".format(dat=data['content']))
                        if mydate:
                            output[prodname][data['name']] = mydate
                        else:
                            output[prodname][data['name']] = data['content']
                elif isinstance(prod[key], list):
                    for data in prod[key]:
                        if data['name'] == 'gmlfootprint':
                            continue
                        elif data['name'] == 'footprint':
                            coord_list = data['content'][10:-2].split(",")
                            output[prodname][data['name']] = _create_geojson_poly(coord_list)
                        else:
                            output[prodname][data['name']] = data['content']
        return output

    def get_product_info(self, id):
        """Access SciHub API to get info about a Product. Returns a dict
=======
    @staticmethod
    def to_dict(products, parse_values=True):
        """Return the products from a query response as a dictionary with the values in their appropriate Python types.
        """

        def convert_date(content):
            try:
                value = datetime.strptime(content, '%Y-%m-%dT%H:%M:%SZ')
            except ValueError:
                value = datetime.strptime(content, '%Y-%m-%dT%H:%M:%S.%fZ')
            return value

        if parse_values:
            converters = {'date': convert_date, 'int': int, 'float': float, 'double': float}
        else:
            converters = {}
        # Keep the string type by default
        default_converter = lambda x: x

        output = OrderedDict()
        for prod in products:
            product_dict = {}
            prodname = prod['title']
            output[prodname] = product_dict
            for key in prod:
                if key == 'title':
                    continue
                if isinstance(prod[key], string_types):
                    product_dict[key] = prod[key]
                else:
                    properties = prod[key]
                    if isinstance(properties, dict):
                        properties = [properties]
                    if key == 'link':
                        for p in properties:
                            name = 'link'
                            if 'rel' in p:
                                name = 'link_' + p['rel']
                            product_dict[name] = p['href']
                    else:
                        f = converters.get(key, default_converter)
                        for p in properties:
                            product_dict[p['name']] = f(p['content'])

        return output

    @staticmethod
    def to_dataframe(products):
        import pandas as pd

        products_dict = SentinelAPI.to_dict(products)
        return pd.DataFrame.from_dict(products_dict, orient='index')

    @staticmethod
    def to_geodataframe(products):
        import geopandas as gpd
        import shapely.wkt

        df = SentinelAPI.to_dataframe(products)
        crs = {'init': 'epsg:4326'}  # WGS84
        geometry = [shapely.wkt.loads(fp) for fp in df['footprint']]
        # remove useless columns
        df.drop(['footprint', 'gmlfootprint'], axis=1, inplace=True)
        return gpd.GeoDataFrame(df, crs=crs, geometry=geometry)

    def get_product_odata(self, id):
        """Access SciHub OData API to get info about a Product. Returns a dict
>>>>>>> 31db4de4
        containing the id, title, size, md5sum, date, footprint and download url
        of the Product. The date field receives the Start ContentDate of the API.
        """

        response = self.session.get(
            urljoin(self.api_url, "odata/v1/Products('%s')/?$format=json" % id)
        )
        _check_scihub_response(response)

        d = response.json()['d']

        # parse the GML footprint to same format as returned
        # by .get_coordinates()
        geometry_xml = ET.fromstring(d["ContentGeometry"])
        poly_coords_str = geometry_xml \
            .find('{http://www.opengis.net/gml}outerBoundaryIs') \
            .find('{http://www.opengis.net/gml}LinearRing') \
            .findtext('{http://www.opengis.net/gml}coordinates')
        poly_coords = (coord.split(",")[::-1] for coord in poly_coords_str.split(" "))
        coord_string = ",".join(" ".join(coord) for coord in poly_coords)

        values = {
            'id': d['Id'],
            'title': d['Name'],
            'size': int(d['ContentLength']),
            'md5': d['Checksum']['Value'],
            'date': _convert_timestamp(d['ContentDate']['Start']),
            'footprint': coord_string,
            'url': urljoin(self.api_url, "odata/v1/Products('%s')/$value" % id)
        }
        return values

    def download(self, id, directory_path='.', checksum=False, check_existing=False, **kwargs):
        """Download a product using homura.

        Uses the filename on the server for the downloaded file, e.g.
        "S1A_EW_GRDH_1SDH_20141003T003840_20141003T003920_002658_002F54_4DD1.zip".

        Incomplete downloads are continued and complete files are skipped.

        Further keyword arguments are passed to the homura.download() function.

        Parameters
        ----------
        id : string
            UUID of the product, e.g. 'a8dd0cfd-613e-45ce-868c-d79177b916ed'
        directory_path : string, optional
            Where the file will be downloaded
        checksum : bool, optional
            If True, verify the downloaded file's integrity by checking its MD5 checksum.
            Throws InvalidChecksumError if the checksum does not match.
            Defaults to False.
        check_existing : bool, optional
            If True and a fully downloaded file with the same name exists on the disk,
            verify its integrity using its MD5 checksum. Re-download in case of non-matching checksums.
            Defaults to False.

        Returns
        -------
        path : string
            Disk path of the downloaded file,
        product_info : dict
            Dictionary containing the product's info from get_product_info().

        Raises
        ------
        InvalidChecksumError
            If the MD5 checksum does not match the checksum on the server.
        """
        # Check if API is reachable.
        product_info = None
        while product_info is None:
            try:
                product_info = self.get_product_odata(id)
            except SentinelAPIError as e:
                self.logger.info("Invalid API response:\n{}\nTrying again in 1 minute.".format(str(e)))
                sleep(60)

        path = join(directory_path, product_info['title'] + '.zip')
        kwargs = _fillin_cainfo(kwargs)

        self.logger.info('Downloading %s to %s' % (id, path))

        # Check if the file exists and passes md5 test
        # Homura will by default continue the download if the file exists but is incomplete
        if exists(path) and getsize(path) == product_info['size']:
            if not check_existing or _md5_compare(path, product_info['md5']):
                self.logger.info('%s was already downloaded.' % path)
                return path, product_info
            else:
                self.logger.info(
                    '%s was already downloaded but is corrupt: checksums do not match. Re-downloading.' % path)
                remove(path)

        if (exists(path) and getsize(path) >= 2 ** 31 and
                    pycurl.version.split()[0].lower() <= 'pycurl/7.43.0'):
            # Workaround for PycURL's bug when continuing > 2 GB files
            # https://github.com/pycurl/pycurl/issues/405
            remove(path)

        homura.download(product_info['url'], path=path, auth=self.session.auth,
                        user_agent=self.user_agent, **kwargs)

        # Check integrity with MD5 checksum
        if checksum is True:
            if not _md5_compare(path, product_info['md5']):
                raise InvalidChecksumError('File corrupt: checksums do not match')
        return path, product_info

    def download_all(self, products, directory_path='.', max_attempts=10, checksum=False, check_existing=False,
                     **kwargs):
        """Download all products returned in query().

        File names on the server are used for the downloaded files, e.g.
        "S1A_EW_GRDH_1SDH_20141003T003840_20141003T003920_002658_002F54_4DD1.zip".

        In case of interruptions or other exceptions, downloading will restart from where it left off.
        Downloading is attempted at most max_attempts times to avoid getting stuck with unrecoverable errors.

        Parameters
        ----------
        products : list
            List of products returned with self.query()
        directory_path : string
            Directory where the downloaded files will be downloaded
        max_attempts : int, optional
            Number of allowed retries before giving up downloading a product. Defaults to 10.

        Other Parameters
        ----------------
        See download().

        Returns
        -------
        dict[string, dict|None]
            A dictionary with an entry for each product mapping the downloaded file path to its product info
            (returned by get_product_info()). Product info is set to None if downloading the product failed.
        """
        result = {}
        self.logger.info("Will download %d products" % len(products))
        for i, product in enumerate(products):
            path = join(directory_path, product['title'] + '.zip')
            product_info = None
            download_successful = False
            remaining_attempts = max_attempts
            while not download_successful and remaining_attempts > 0:
                try:
                    path, product_info = self.download(product['id'], directory_path, checksum, check_existing,
                                                       **kwargs)
                    download_successful = True
                except (KeyboardInterrupt, SystemExit):
                    raise
                except InvalidChecksumError:
                    self.logger.warning("Invalid checksum. The downloaded file '{}' is corrupted.".format(path))
                except:
                    self.logger.exception("There was an error downloading %s" % product['title'])
                remaining_attempts -= 1
            result[path] = product_info
            self.logger.info("{}/{} products downloaded".format(i + 1, len(products)))
        return result

    @staticmethod
    def get_products_size(products):
        """Return the total filesize in GB of all products in the query"""
        size_total = 0
        for product in products:
            size_product = next(x for x in product["str"] if x["name"] == "size")["content"]
            size_value = float(size_product.split(" ")[0])
            size_unit = str(size_product.split(" ")[1])
            if size_unit == "MB":
                size_value /= 1024.
            if size_unit == "KB":
                size_value /= 1024. * 1024.
            size_total += size_value
        return round(size_total, 2)

    def _format_url(self, start_row=0):
        blank = 'search?format=json&rows={rows}&start={start}'.format(
            rows=self.page_size, start=start_row
        )
        return urljoin(self.api_url, blank)


class SentinelAPIError(Exception):
    """Invalid responses from SciHub.
    """

    def __init__(self, http_status=None, code=None, msg=None, response_body=None):
        self.http_status = http_status
        self.code = code
        self.msg = msg
        self.response_body = response_body

    def __str__(self):
        return '(HTTP status: {0}, code: {1}) {2}'.format(
            self.http_status, self.code,
            ('\n' if '\n' in self.msg else '') + self.msg)


class InvalidChecksumError(Exception):
    """MD5 checksum of local file does not match the one from the server.
    """
    pass


def get_coordinates(geojson_file, feature_number=0):
    """Return the coordinates of a polygon of a GeoJSON file.

    Parameters
    ----------
    geojson_file : str
        location of GeoJSON file_path
    feature_number : int
        Feature to extract polygon from (in case of MultiPolygon
        FeatureCollection), defaults to first Feature

    Returns
    -------
    polygon coordinates
        string of comma separated coordinate tuples (lon, lat) to be used by SentinelAPI
    """
    geojson_obj = geojson.loads(open(geojson_file, 'r').read())
    coordinates = geojson_obj['features'][feature_number]['geometry']['coordinates'][0]
    # precision of 7 decimals equals 1mm at the equator
    coordinates = ['%.7f %.7f' % (coord[0], coord[1]) for coord in coordinates]
    return ','.join(coordinates)


def _fillin_cainfo(kwargs_dict):
    """Fill in the path of the PEM file containing the CA certificate.

    The priority is: 1. user provided path, 2. path to the cacert.pem
    bundle provided by certifi (if installed), 3. let pycurl use the
    system path where libcurl's cacert bundle is assumed to be stored,
    as established at libcurl build time.
    """
    try:
        cainfo = kwargs_dict['pass_through_opts'][pycurl.CAINFO]
    except KeyError:
        try:
            cainfo = certifi.where()
        except AttributeError:
            cainfo = None

    if cainfo is not None:
        pass_through_opts = kwargs_dict.get('pass_through_opts', {})
        pass_through_opts[pycurl.CAINFO] = cainfo
        kwargs_dict['pass_through_opts'] = pass_through_opts

    return kwargs_dict


def _format_date(in_date):
    """Format date or datetime input or a YYYYMMDD string input to
    YYYY-MM-DDThh:mm:ssZ string format. In case you pass an
    """

    if type(in_date) == datetime or type(in_date) == date:
        return in_date.strftime('%Y-%m-%dT%H:%M:%SZ')
    else:
        try:
            return datetime.strptime(in_date, '%Y%m%d').strftime('%Y-%m-%dT%H:%M:%SZ')
        except ValueError:
            return in_date


def _convert_timestamp(in_date):
    """Convert the timestamp received from OData JSON API, to
    YYYY-MM-DDThh:mm:ssZ string format.
    """
    in_date = int(in_date.replace('/Date(', '').replace(')/', '')) / 1000.
    return _format_date(datetime.utcfromtimestamp(in_date))


def _check_scihub_response(response):
    """Check that the response from server has status code 2xx and that the response is valid JSON."""
    try:
        response.raise_for_status()
        response.json()
    except (requests.HTTPError, ValueError) as e:
        msg = "API response not valid. JSON decoding failed."
        code = None
        try:
            msg = response.json()['error']['message']['value']
            code = response.json()['error']['code']
        except:
            if not response.text.rstrip().startswith('{'):
                try:
                    h = html2text.HTML2Text()
                    h.ignore_images = True
                    h.ignore_anchors = True
                    msg = h.handle(response.text).strip()
                except:
                    pass
        api_error = SentinelAPIError(response.status_code, code, msg, response.content)
        # Suppress "During handling of the above exception..." message
        # See PEP 409
        api_error.__cause__ = None
        raise api_error


def _geojson_poly_from_wkt(wkt):
    """Return a geojson Polygon object from a WKT string"""
    coordlist = re.search(r'\(\s*([^()]+)\s*\)', wkt).group(1)
    coord_list_split = (coord.split(' ') for coord in coordlist.split(','))
    poly = geojson.Polygon([(float(coord[0]), float(coord[1])) for coord in coord_list_split])
    return poly


def _md5_compare(file_path, checksum, block_size=2 ** 13):
    """Compare a given md5 checksum with one calculated from a file"""
    md5 = hashlib.md5()
    with open(file_path, "rb") as f:
        progress = tqdm(desc="MD5 checksumming", total=getsize(file_path), unit="B", unit_scale=True)
        while True:
            block_data = f.read(block_size)
            if not block_data:
                break
            md5.update(block_data)
            progress.update(len(block_data))
        progress.close()
    return md5.hexdigest().lower() == checksum.lower()<|MERGE_RESOLUTION|>--- conflicted
+++ resolved
@@ -30,10 +30,375 @@
     certifi = None
 
 
-<<<<<<< HEAD
+class SentinelAPI(object):
+    """Class to connect to Sentinel Data Hub, search and download imagery.
+
+    Parameters
+    ----------
+    user : string
+        username for DataHub
+    password : string
+        password for DataHub
+    api_url : string, optional
+        URL of the DataHub
+        defaults to 'https://scihub.copernicus.eu/apihub'
+
+    Attributes
+    ----------
+    session : requests.Session object
+        Session to connect to DataHub
+    api_url : str
+        URL to the DataHub
+    page_size : int
+        number of results per query page
+        current value: 100 (maximum allowed on ApiHub)
+    """
+
+    logger = logging.getLogger('sentinelsat.SentinelAPI')
+
+    def __init__(self, user, password, api_url='https://scihub.copernicus.eu/apihub/'):
+        self.session = requests.Session()
+        self.session.auth = (user, password)
+        self.api_url = api_url if api_url.endswith('/') else api_url + '/'
+        self.page_size = 100
+        self.user_agent = 'sentinelsat/' + sentinelsat_version
+        self.session.headers['User-Agent'] = self.user_agent
+        # For unit tests
+        self._last_query = None
+        self._last_status_code = None
+
+    def query(self, area, initial_date=None, end_date=datetime.now(), **keywords):
+        """Query the SciHub API with the coordinates of an area, a date interval
+        and any other search keywords accepted by the SciHub API.
+        """
+        query = self.format_query(area, initial_date, end_date, **keywords)
+        return self.load_query(query)
+
+    @staticmethod
+    def format_query(area, initial_date=None, end_date=datetime.now(), **keywords):
+        """Create the SciHub API query string
+        """
+        if initial_date is None:
+            initial_date = end_date - timedelta(hours=24)
+
+        acquisition_date = '(beginPosition:[%s TO %s])' % (
+            _format_date(initial_date),
+            _format_date(end_date)
+        )
+        query_area = ' AND (footprint:"Intersects(POLYGON((%s)))")' % area
+
+        filters = ''
+        for kw in sorted(keywords.keys()):
+            filters += ' AND (%s:%s)' % (kw, keywords[kw])
+
+        query = ''.join([acquisition_date, query_area, filters])
+        return query
+
+    def load_query(self, query, start_row=0):
+        """Do a full-text query on the SciHub API using the OpenSearch format specified in
+           https://scihub.copernicus.eu/twiki/do/view/SciHubUserGuide/3FullTextSearch
+        """
+        # store last query (for testing)
+        self._last_query = query
+
+        # load query results
+        url = self._format_url(start_row=start_row)
+        response = self.session.post(url, dict(q=query), auth=self.session.auth)
+        _check_scihub_response(response)
+
+        # store last status code (for testing)
+        self._last_status_code = response.status_code
+
+        # parse response content
+        try:
+            json_feed = response.json()['feed']
+            total_results = int(json_feed['opensearch:totalResults'])
+        except (ValueError, KeyError):
+            raise SentinelAPIError(http_status=response.status_code,
+                                   msg='API response not valid. JSON decoding failed.',
+                                   response_body=response.content)
+
+        entries = json_feed.get('entry', [])
+        # this verification is necessary because if the query returns only
+        # one product, self.products will be a dict not a list
+        if isinstance(entries, dict):
+            entries = [entries]
+
+        output = entries
+        # repeat query until all results have been loaded
+        if total_results > start_row + self.page_size - 1:
+            output += self.load_query(query, start_row=(start_row + self.page_size))
+        return output
+
+    @staticmethod
+    def to_geojson(products):
+        """Return the footprints of the resulting scenes in GeoJSON format"""
+        feature_list = []
+        products_dict = SentinelAPI.to_dict(products, parse_values=False)
+        for i, (title, props) in enumerate(products_dict.items()):
+            props['title'] = title
+            poly = _geojson_poly_from_wkt(props['footprint'])
+            del props['footprint']
+            del props['gmlfootprint']
+            feature_list.append(
+                geojson.Feature(geometry=poly, id=i, properties=props)
+            )
+        return geojson.FeatureCollection(feature_list)
+
+    @staticmethod
+    def to_dict(products, parse_values=True):
+        """Return the products from a query response as a dictionary with the values in their appropriate Python types.
+        """
+
+        def convert_date(content):
+            try:
+                value = datetime.strptime(content, '%Y-%m-%dT%H:%M:%SZ')
+            except ValueError:
+                value = datetime.strptime(content, '%Y-%m-%dT%H:%M:%S.%fZ')
+            return value
+
+        if parse_values:
+            converters = {'date': convert_date, 'int': int, 'float': float, 'double': float}
+        else:
+            converters = {}
+        # Keep the string type by default
+        default_converter = lambda x: x
+
+        output = OrderedDict()
+        for prod in products:
+            product_dict = {}
+            prodname = prod['title']
+            output[prodname] = product_dict
+            for key in prod:
+                if key == 'title':
+                    continue
+                if isinstance(prod[key], string_types):
+                    product_dict[key] = prod[key]
+                else:
+                    properties = prod[key]
+                    if isinstance(properties, dict):
+                        properties = [properties]
+                    if key == 'link':
+                        for p in properties:
+                            name = 'link'
+                            if 'rel' in p:
+                                name = 'link_' + p['rel']
+                            product_dict[name] = p['href']
+                    else:
+                        f = converters.get(key, default_converter)
+                        for p in properties:
+                            product_dict[p['name']] = f(p['content'])
+
+        return output
+
+    @staticmethod
+    def to_dataframe(products):
+        import pandas as pd
+
+        products_dict = SentinelAPI.to_dict(products)
+        return pd.DataFrame.from_dict(products_dict, orient='index')
+
+    @staticmethod
+    def to_geodataframe(products):
+        import geopandas as gpd
+        import shapely.wkt
+
+        df = SentinelAPI.to_dataframe(products)
+        crs = {'init': 'epsg:4326'}  # WGS84
+        geometry = [shapely.wkt.loads(fp) for fp in df['footprint']]
+        # remove useless columns
+        df.drop(['footprint', 'gmlfootprint'], axis=1, inplace=True)
+        return gpd.GeoDataFrame(df, crs=crs, geometry=geometry)
+
+    def get_product_odata(self, id):
+        """Access SciHub OData API to get info about a Product. Returns a dict
+        containing the id, title, size, md5sum, date, footprint and download url
+        of the Product. The date field receives the Start ContentDate of the API.
+        """
+
+        response = self.session.get(
+            urljoin(self.api_url, "odata/v1/Products('%s')/?$format=json" % id)
+        )
+        _check_scihub_response(response)
+
+        d = response.json()['d']
+
+        # parse the GML footprint to same format as returned
+        # by .get_coordinates()
+        geometry_xml = ET.fromstring(d["ContentGeometry"])
+        poly_coords_str = geometry_xml \
+            .find('{http://www.opengis.net/gml}outerBoundaryIs') \
+            .find('{http://www.opengis.net/gml}LinearRing') \
+            .findtext('{http://www.opengis.net/gml}coordinates')
+        poly_coords = (coord.split(",")[::-1] for coord in poly_coords_str.split(" "))
+        coord_string = ",".join(" ".join(coord) for coord in poly_coords)
+
+        values = {
+            'id': d['Id'],
+            'title': d['Name'],
+            'size': int(d['ContentLength']),
+            'md5': d['Checksum']['Value'],
+            'date': _convert_timestamp(d['ContentDate']['Start']),
+            'footprint': coord_string,
+            'url': urljoin(self.api_url, "odata/v1/Products('%s')/$value" % id)
+        }
+        return values
+
+    def download(self, id, directory_path='.', checksum=False, check_existing=False, **kwargs):
+        """Download a product using homura.
+
+        Uses the filename on the server for the downloaded file, e.g.
+        "S1A_EW_GRDH_1SDH_20141003T003840_20141003T003920_002658_002F54_4DD1.zip".
+
+        Incomplete downloads are continued and complete files are skipped.
+
+        Further keyword arguments are passed to the homura.download() function.
+
+        Parameters
+        ----------
+        id : string
+            UUID of the product, e.g. 'a8dd0cfd-613e-45ce-868c-d79177b916ed'
+        directory_path : string, optional
+            Where the file will be downloaded
+        checksum : bool, optional
+            If True, verify the downloaded file's integrity by checking its MD5 checksum.
+            Throws InvalidChecksumError if the checksum does not match.
+            Defaults to False.
+        check_existing : bool, optional
+            If True and a fully downloaded file with the same name exists on the disk,
+            verify its integrity using its MD5 checksum. Re-download in case of non-matching checksums.
+            Defaults to False.
+
+        Returns
+        -------
+        path : string
+            Disk path of the downloaded file,
+        product_info : dict
+            Dictionary containing the product's info from get_product_info().
+
+        Raises
+        ------
+        InvalidChecksumError
+            If the MD5 checksum does not match the checksum on the server.
+        """
+        # Check if API is reachable.
+        product_info = None
+        while product_info is None:
+            try:
+                product_info = self.get_product_odata(id)
+            except SentinelAPIError as e:
+                self.logger.info("Invalid API response:\n{}\nTrying again in 1 minute.".format(str(e)))
+                sleep(60)
+
+        path = join(directory_path, product_info['title'] + '.zip')
+        kwargs = _fillin_cainfo(kwargs)
+
+        self.logger.info('Downloading %s to %s' % (id, path))
+
+        # Check if the file exists and passes md5 test
+        # Homura will by default continue the download if the file exists but is incomplete
+        if exists(path) and getsize(path) == product_info['size']:
+            if not check_existing or _md5_compare(path, product_info['md5']):
+                self.logger.info('%s was already downloaded.' % path)
+                return path, product_info
+            else:
+                self.logger.info(
+                    '%s was already downloaded but is corrupt: checksums do not match. Re-downloading.' % path)
+                remove(path)
+
+        if (exists(path) and getsize(path) >= 2 ** 31 and
+                    pycurl.version.split()[0].lower() <= 'pycurl/7.43.0'):
+            # Workaround for PycURL's bug when continuing > 2 GB files
+            # https://github.com/pycurl/pycurl/issues/405
+            remove(path)
+
+        homura.download(product_info['url'], path=path, auth=self.session.auth,
+                        user_agent=self.user_agent, **kwargs)
+
+        # Check integrity with MD5 checksum
+        if checksum is True:
+            if not _md5_compare(path, product_info['md5']):
+                raise InvalidChecksumError('File corrupt: checksums do not match')
+        return path, product_info
+
+    def download_all(self, products, directory_path='.', max_attempts=10, checksum=False, check_existing=False,
+                     **kwargs):
+        """Download all products returned in query().
+
+        File names on the server are used for the downloaded files, e.g.
+        "S1A_EW_GRDH_1SDH_20141003T003840_20141003T003920_002658_002F54_4DD1.zip".
+
+        In case of interruptions or other exceptions, downloading will restart from where it left off.
+        Downloading is attempted at most max_attempts times to avoid getting stuck with unrecoverable errors.
+
+        Parameters
+        ----------
+        products : list
+            List of products returned with self.query()
+        directory_path : string
+            Directory where the downloaded files will be downloaded
+        max_attempts : int, optional
+            Number of allowed retries before giving up downloading a product. Defaults to 10.
+
+        Other Parameters
+        ----------------
+        See download().
+
+        Returns
+        -------
+        dict[string, dict|None]
+            A dictionary with an entry for each product mapping the downloaded file path to its product info
+            (returned by get_product_info()). Product info is set to None if downloading the product failed.
+        """
+        result = {}
+        self.logger.info("Will download %d products" % len(products))
+        for i, product in enumerate(products):
+            path = join(directory_path, product['title'] + '.zip')
+            product_info = None
+            download_successful = False
+            remaining_attempts = max_attempts
+            while not download_successful and remaining_attempts > 0:
+                try:
+                    path, product_info = self.download(product['id'], directory_path, checksum, check_existing,
+                                                       **kwargs)
+                    download_successful = True
+                except (KeyboardInterrupt, SystemExit):
+                    raise
+                except InvalidChecksumError:
+                    self.logger.warning("Invalid checksum. The downloaded file '{}' is corrupted.".format(path))
+                except:
+                    self.logger.exception("There was an error downloading %s" % product['title'])
+                remaining_attempts -= 1
+            result[path] = product_info
+            self.logger.info("{}/{} products downloaded".format(i + 1, len(products)))
+        return result
+
+    @staticmethod
+    def get_products_size(products):
+        """Return the total filesize in GB of all products in the query"""
+        size_total = 0
+        for product in products:
+            size_product = next(x for x in product["str"] if x["name"] == "size")["content"]
+            size_value = float(size_product.split(" ")[0])
+            size_unit = str(size_product.split(" ")[1])
+            if size_unit == "MB":
+                size_value /= 1024.
+            if size_unit == "KB":
+                size_value /= 1024. * 1024.
+            size_total += size_value
+        return round(size_total, 2)
+
+    def _format_url(self, start_row=0):
+        blank = 'search?format=json&rows={rows}&start={start}'.format(
+            rows=self.page_size, start=start_row
+        )
+        return urljoin(self.api_url, blank)
+
+
 class SentinelAPIError(Exception):
     """Invalid responses from SciHub.
     """
+
     def __init__(self, http_status=None, code=None, msg=None, response_body=None):
         self.http_status = http_status
         self.code = code
@@ -52,12 +417,54 @@
     pass
 
 
-class DatetimeParsingError(Exception):
-    """Return error if it is not possible to parse string as datetime"""
-    pass
-
-
-def format_date(in_date):
+def get_coordinates(geojson_file, feature_number=0):
+    """Return the coordinates of a polygon of a GeoJSON file.
+
+    Parameters
+    ----------
+    geojson_file : str
+        location of GeoJSON file_path
+    feature_number : int
+        Feature to extract polygon from (in case of MultiPolygon
+        FeatureCollection), defaults to first Feature
+
+    Returns
+    -------
+    polygon coordinates
+        string of comma separated coordinate tuples (lon, lat) to be used by SentinelAPI
+    """
+    geojson_obj = geojson.loads(open(geojson_file, 'r').read())
+    coordinates = geojson_obj['features'][feature_number]['geometry']['coordinates'][0]
+    # precision of 7 decimals equals 1mm at the equator
+    coordinates = ['%.7f %.7f' % (coord[0], coord[1]) for coord in coordinates]
+    return ','.join(coordinates)
+
+
+def _fillin_cainfo(kwargs_dict):
+    """Fill in the path of the PEM file containing the CA certificate.
+
+    The priority is: 1. user provided path, 2. path to the cacert.pem
+    bundle provided by certifi (if installed), 3. let pycurl use the
+    system path where libcurl's cacert bundle is assumed to be stored,
+    as established at libcurl build time.
+    """
+    try:
+        cainfo = kwargs_dict['pass_through_opts'][pycurl.CAINFO]
+    except KeyError:
+        try:
+            cainfo = certifi.where()
+        except AttributeError:
+            cainfo = None
+
+    if cainfo is not None:
+        pass_through_opts = kwargs_dict.get('pass_through_opts', {})
+        pass_through_opts[pycurl.CAINFO] = cainfo
+        kwargs_dict['pass_through_opts'] = pass_through_opts
+
+    return kwargs_dict
+
+
+def _format_date(in_date):
     """Format date or datetime input or a YYYYMMDD string input to
     YYYY-MM-DDThh:mm:ssZ string format. In case you pass an
     """
@@ -71,12 +478,12 @@
             return in_date
 
 
-def convert_timestamp(in_date):
-    """Convert the timestamp received from Products API, to
+def _convert_timestamp(in_date):
+    """Convert the timestamp received from OData JSON API, to
     YYYY-MM-DDThh:mm:ssZ string format.
     """
-    in_date = int(in_date.replace('/Date(', '').replace(')/', '')) / 1000
-    return format_date(datetime.utcfromtimestamp(in_date))
+    in_date = int(in_date.replace('/Date(', '').replace(')/', '')) / 1000.
+    return _format_date(datetime.utcfromtimestamp(in_date))
 
 
 def _check_scihub_response(response):
@@ -105,596 +512,6 @@
         api_error.__cause__ = None
         raise api_error
 
-def _create_geojson_poly(coordlist):
-    """Return a geojson Polygon object from a list of coordinates"""
-    coord_list_split = (coord.split(" ") for coord in coordlist)
-    poly = geojson.Polygon([[
-        tuple((float(coord[0]), float(coord[1])))
-        for coord in coord_list_split
-    ]])
-    return poly
-
-=======
->>>>>>> 31db4de4
-class SentinelAPI(object):
-    """Class to connect to Sentinel Data Hub, search and download imagery.
-
-    Parameters
-    ----------
-    user : string
-        username for DataHub
-    password : string
-        password for DataHub
-    api_url : string, optional
-        URL of the DataHub
-        defaults to 'https://scihub.copernicus.eu/apihub'
-
-    Attributes
-    ----------
-    session : requests.Session object
-        Session to connect to DataHub
-    api_url : str
-        URL to the DataHub
-    page_size : int
-        number of results per query page
-        current value: 100 (maximum allowed on ApiHub)
-    """
-
-    logger = logging.getLogger('sentinelsat.SentinelAPI')
-
-    def __init__(self, user, password, api_url='https://scihub.copernicus.eu/apihub/'):
-        self.session = requests.Session()
-        self.session.auth = (user, password)
-        self.api_url = api_url if api_url.endswith('/') else api_url + '/'
-        self.page_size = 100
-        self.user_agent = 'sentinelsat/' + sentinelsat_version
-        self.session.headers['User-Agent'] = self.user_agent
-        # For unit tests
-        self._last_query = None
-        self._last_status_code = None
-
-    def query(self, area, initial_date=None, end_date=datetime.now(), **keywords):
-        """Query the SciHub API with the coordinates of an area, a date interval
-        and any other search keywords accepted by the SciHub API.
-        """
-        query = self.format_query(area, initial_date, end_date, **keywords)
-        return self.load_query(query)
-
-    @staticmethod
-    def format_query(area, initial_date=None, end_date=datetime.now(), **keywords):
-        """Create the SciHub API query string
-        """
-        if initial_date is None:
-            initial_date = end_date - timedelta(hours=24)
-
-        acquisition_date = '(beginPosition:[%s TO %s])' % (
-            _format_date(initial_date),
-            _format_date(end_date)
-        )
-        query_area = ' AND (footprint:"Intersects(POLYGON((%s)))")' % area
-
-        filters = ''
-        for kw in sorted(keywords.keys()):
-            filters += ' AND (%s:%s)' % (kw, keywords[kw])
-
-        query = ''.join([acquisition_date, query_area, filters])
-        return query
-
-    def load_query(self, query, start_row=0):
-        """Do a full-text query on the SciHub API using the OpenSearch format specified in
-           https://scihub.copernicus.eu/twiki/do/view/SciHubUserGuide/3FullTextSearch
-        """
-        # store last query (for testing)
-        self._last_query = query
-
-        # load query results
-        url = self._format_url(start_row=start_row)
-        response = self.session.post(url, dict(q=query), auth=self.session.auth)
-        _check_scihub_response(response)
-
-<<<<<<< HEAD
-        for scene in products:
-            id += 1
-            # parse the polygon
-            coord_list = next(
-                x
-                for x in scene["str"]
-                if x["name"] == "footprint"
-            )["content"][10:-2].split(",")
-            poly = _create_geojson_poly(coord_list)
-
-            # parse the following properties:
-            # platformname, identifier, product_id, date, polarisation,
-            # sensor operation mode, orbit direction, product type, download link
-            props = {
-                "product_id": scene["id"],
-                "date_beginposition": next(
-                    x
-                    for x in scene["date"]
-                    if x["name"] == "beginposition"
-                )["content"],
-                "download_link": next(
-                    x
-                    for x in scene["link"]
-                    if len(x.keys()) == 1
-                )["href"]
-            }
-            # Sentinel-2 has no "polarisationmode" property
-            try:
-                str_properties = ["platformname", "identifier", "polarisationmode",
-                                  "sensoroperationalmode", "orbitdirection", "producttype"]
-                for str_prop in str_properties:
-                    props.update(
-                        {str_prop: next(x for x in scene["str"] if x["name"] == str_prop)["content"]}
-                    )
-            except:
-                str_properties = ["platformname", "identifier",
-                                  "sensoroperationalmode", "orbitdirection", "producttype"]
-                for str_prop in str_properties:
-                    props.update(
-                        {str_prop: next(x for x in scene["str"] if x["name"] == str_prop)["content"]}
-                    )
-=======
-        # store last status code (for testing)
-        self._last_status_code = response.status_code
-
-        # parse response content
-        try:
-            json_feed = response.json()['feed']
-            total_results = int(json_feed['opensearch:totalResults'])
-        except (ValueError, KeyError):
-            raise SentinelAPIError(http_status=response.status_code,
-                                   msg='API response not valid. JSON decoding failed.',
-                                   response_body=response.content)
-
-        entries = json_feed.get('entry', [])
-        # this verification is necessary because if the query returns only
-        # one product, self.products will be a dict not a list
-        if isinstance(entries, dict):
-            entries = [entries]
->>>>>>> 31db4de4
-
-        output = entries
-        # repeat query until all results have been loaded
-        if total_results > start_row + self.page_size - 1:
-            output += self.load_query(query, start_row=(start_row + self.page_size))
-        return output
-
-    @staticmethod
-    def to_geojson(products):
-        """Return the footprints of the resulting scenes in GeoJSON format"""
-        feature_list = []
-        products_dict = SentinelAPI.to_dict(products, parse_values=False)
-        for i, (title, props) in enumerate(products_dict.items()):
-            props['title'] = title
-            poly = _geojson_poly_from_wkt(props['footprint'])
-            del props['footprint']
-            del props['gmlfootprint']
-            feature_list.append(
-                geojson.Feature(geometry=poly, id=i, properties=props)
-            )
-        return geojson.FeatureCollection(feature_list)
-
-<<<<<<< HEAD
-    def to_dict(self, products):
-        """Return the products in a dictionary object with the values in their appropriate Python types"""
-        try:
-            strtype = basestring
-        except:
-            strtype = str
-        output = {}
-        for prod in products:
-            prodname = prod['title']
-            output[prodname] = {}
-            for key in prod:
-                if key != 'title' and isinstance(prod[key], strtype):
-                    output[prodname][key] = prod[key]
-                elif isinstance(prod[key], dict):
-                    output[prodname][prod[key]['name']] = prod[key]['content']
-                elif key == 'link':
-                    for link in prod[key]:
-                        if 'rel' not in link:
-                            output[prodname]['link'] = link['href']
-                        else:
-                            lkey = 'link_' + link['rel']
-                            output[prodname][lkey] = link['href']
-                elif key == 'date':
-                    for data in prod[key]:
-                        mydate = None
-                        try:
-                            mydate = datetime.strptime(data['content'],'%Y-%m-%dT%H:%M:%SZ')
-                        except:
-                            try:
-                                mydate = datetime.strptime(data['content'],'%Y-%m-%dT%H:%M:%S.%fZ')
-                            except:
-                                raise DatetimeParsingError("Date '{dat}' non "
-                                                           "parsable".format(dat=data['content']))
-                        if mydate:
-                            output[prodname][data['name']] = mydate
-                        else:
-                            output[prodname][data['name']] = data['content']
-                elif isinstance(prod[key], list):
-                    for data in prod[key]:
-                        if data['name'] == 'gmlfootprint':
-                            continue
-                        elif data['name'] == 'footprint':
-                            coord_list = data['content'][10:-2].split(",")
-                            output[prodname][data['name']] = _create_geojson_poly(coord_list)
-                        else:
-                            output[prodname][data['name']] = data['content']
-        return output
-
-    def get_product_info(self, id):
-        """Access SciHub API to get info about a Product. Returns a dict
-=======
-    @staticmethod
-    def to_dict(products, parse_values=True):
-        """Return the products from a query response as a dictionary with the values in their appropriate Python types.
-        """
-
-        def convert_date(content):
-            try:
-                value = datetime.strptime(content, '%Y-%m-%dT%H:%M:%SZ')
-            except ValueError:
-                value = datetime.strptime(content, '%Y-%m-%dT%H:%M:%S.%fZ')
-            return value
-
-        if parse_values:
-            converters = {'date': convert_date, 'int': int, 'float': float, 'double': float}
-        else:
-            converters = {}
-        # Keep the string type by default
-        default_converter = lambda x: x
-
-        output = OrderedDict()
-        for prod in products:
-            product_dict = {}
-            prodname = prod['title']
-            output[prodname] = product_dict
-            for key in prod:
-                if key == 'title':
-                    continue
-                if isinstance(prod[key], string_types):
-                    product_dict[key] = prod[key]
-                else:
-                    properties = prod[key]
-                    if isinstance(properties, dict):
-                        properties = [properties]
-                    if key == 'link':
-                        for p in properties:
-                            name = 'link'
-                            if 'rel' in p:
-                                name = 'link_' + p['rel']
-                            product_dict[name] = p['href']
-                    else:
-                        f = converters.get(key, default_converter)
-                        for p in properties:
-                            product_dict[p['name']] = f(p['content'])
-
-        return output
-
-    @staticmethod
-    def to_dataframe(products):
-        import pandas as pd
-
-        products_dict = SentinelAPI.to_dict(products)
-        return pd.DataFrame.from_dict(products_dict, orient='index')
-
-    @staticmethod
-    def to_geodataframe(products):
-        import geopandas as gpd
-        import shapely.wkt
-
-        df = SentinelAPI.to_dataframe(products)
-        crs = {'init': 'epsg:4326'}  # WGS84
-        geometry = [shapely.wkt.loads(fp) for fp in df['footprint']]
-        # remove useless columns
-        df.drop(['footprint', 'gmlfootprint'], axis=1, inplace=True)
-        return gpd.GeoDataFrame(df, crs=crs, geometry=geometry)
-
-    def get_product_odata(self, id):
-        """Access SciHub OData API to get info about a Product. Returns a dict
->>>>>>> 31db4de4
-        containing the id, title, size, md5sum, date, footprint and download url
-        of the Product. The date field receives the Start ContentDate of the API.
-        """
-
-        response = self.session.get(
-            urljoin(self.api_url, "odata/v1/Products('%s')/?$format=json" % id)
-        )
-        _check_scihub_response(response)
-
-        d = response.json()['d']
-
-        # parse the GML footprint to same format as returned
-        # by .get_coordinates()
-        geometry_xml = ET.fromstring(d["ContentGeometry"])
-        poly_coords_str = geometry_xml \
-            .find('{http://www.opengis.net/gml}outerBoundaryIs') \
-            .find('{http://www.opengis.net/gml}LinearRing') \
-            .findtext('{http://www.opengis.net/gml}coordinates')
-        poly_coords = (coord.split(",")[::-1] for coord in poly_coords_str.split(" "))
-        coord_string = ",".join(" ".join(coord) for coord in poly_coords)
-
-        values = {
-            'id': d['Id'],
-            'title': d['Name'],
-            'size': int(d['ContentLength']),
-            'md5': d['Checksum']['Value'],
-            'date': _convert_timestamp(d['ContentDate']['Start']),
-            'footprint': coord_string,
-            'url': urljoin(self.api_url, "odata/v1/Products('%s')/$value" % id)
-        }
-        return values
-
-    def download(self, id, directory_path='.', checksum=False, check_existing=False, **kwargs):
-        """Download a product using homura.
-
-        Uses the filename on the server for the downloaded file, e.g.
-        "S1A_EW_GRDH_1SDH_20141003T003840_20141003T003920_002658_002F54_4DD1.zip".
-
-        Incomplete downloads are continued and complete files are skipped.
-
-        Further keyword arguments are passed to the homura.download() function.
-
-        Parameters
-        ----------
-        id : string
-            UUID of the product, e.g. 'a8dd0cfd-613e-45ce-868c-d79177b916ed'
-        directory_path : string, optional
-            Where the file will be downloaded
-        checksum : bool, optional
-            If True, verify the downloaded file's integrity by checking its MD5 checksum.
-            Throws InvalidChecksumError if the checksum does not match.
-            Defaults to False.
-        check_existing : bool, optional
-            If True and a fully downloaded file with the same name exists on the disk,
-            verify its integrity using its MD5 checksum. Re-download in case of non-matching checksums.
-            Defaults to False.
-
-        Returns
-        -------
-        path : string
-            Disk path of the downloaded file,
-        product_info : dict
-            Dictionary containing the product's info from get_product_info().
-
-        Raises
-        ------
-        InvalidChecksumError
-            If the MD5 checksum does not match the checksum on the server.
-        """
-        # Check if API is reachable.
-        product_info = None
-        while product_info is None:
-            try:
-                product_info = self.get_product_odata(id)
-            except SentinelAPIError as e:
-                self.logger.info("Invalid API response:\n{}\nTrying again in 1 minute.".format(str(e)))
-                sleep(60)
-
-        path = join(directory_path, product_info['title'] + '.zip')
-        kwargs = _fillin_cainfo(kwargs)
-
-        self.logger.info('Downloading %s to %s' % (id, path))
-
-        # Check if the file exists and passes md5 test
-        # Homura will by default continue the download if the file exists but is incomplete
-        if exists(path) and getsize(path) == product_info['size']:
-            if not check_existing or _md5_compare(path, product_info['md5']):
-                self.logger.info('%s was already downloaded.' % path)
-                return path, product_info
-            else:
-                self.logger.info(
-                    '%s was already downloaded but is corrupt: checksums do not match. Re-downloading.' % path)
-                remove(path)
-
-        if (exists(path) and getsize(path) >= 2 ** 31 and
-                    pycurl.version.split()[0].lower() <= 'pycurl/7.43.0'):
-            # Workaround for PycURL's bug when continuing > 2 GB files
-            # https://github.com/pycurl/pycurl/issues/405
-            remove(path)
-
-        homura.download(product_info['url'], path=path, auth=self.session.auth,
-                        user_agent=self.user_agent, **kwargs)
-
-        # Check integrity with MD5 checksum
-        if checksum is True:
-            if not _md5_compare(path, product_info['md5']):
-                raise InvalidChecksumError('File corrupt: checksums do not match')
-        return path, product_info
-
-    def download_all(self, products, directory_path='.', max_attempts=10, checksum=False, check_existing=False,
-                     **kwargs):
-        """Download all products returned in query().
-
-        File names on the server are used for the downloaded files, e.g.
-        "S1A_EW_GRDH_1SDH_20141003T003840_20141003T003920_002658_002F54_4DD1.zip".
-
-        In case of interruptions or other exceptions, downloading will restart from where it left off.
-        Downloading is attempted at most max_attempts times to avoid getting stuck with unrecoverable errors.
-
-        Parameters
-        ----------
-        products : list
-            List of products returned with self.query()
-        directory_path : string
-            Directory where the downloaded files will be downloaded
-        max_attempts : int, optional
-            Number of allowed retries before giving up downloading a product. Defaults to 10.
-
-        Other Parameters
-        ----------------
-        See download().
-
-        Returns
-        -------
-        dict[string, dict|None]
-            A dictionary with an entry for each product mapping the downloaded file path to its product info
-            (returned by get_product_info()). Product info is set to None if downloading the product failed.
-        """
-        result = {}
-        self.logger.info("Will download %d products" % len(products))
-        for i, product in enumerate(products):
-            path = join(directory_path, product['title'] + '.zip')
-            product_info = None
-            download_successful = False
-            remaining_attempts = max_attempts
-            while not download_successful and remaining_attempts > 0:
-                try:
-                    path, product_info = self.download(product['id'], directory_path, checksum, check_existing,
-                                                       **kwargs)
-                    download_successful = True
-                except (KeyboardInterrupt, SystemExit):
-                    raise
-                except InvalidChecksumError:
-                    self.logger.warning("Invalid checksum. The downloaded file '{}' is corrupted.".format(path))
-                except:
-                    self.logger.exception("There was an error downloading %s" % product['title'])
-                remaining_attempts -= 1
-            result[path] = product_info
-            self.logger.info("{}/{} products downloaded".format(i + 1, len(products)))
-        return result
-
-    @staticmethod
-    def get_products_size(products):
-        """Return the total filesize in GB of all products in the query"""
-        size_total = 0
-        for product in products:
-            size_product = next(x for x in product["str"] if x["name"] == "size")["content"]
-            size_value = float(size_product.split(" ")[0])
-            size_unit = str(size_product.split(" ")[1])
-            if size_unit == "MB":
-                size_value /= 1024.
-            if size_unit == "KB":
-                size_value /= 1024. * 1024.
-            size_total += size_value
-        return round(size_total, 2)
-
-    def _format_url(self, start_row=0):
-        blank = 'search?format=json&rows={rows}&start={start}'.format(
-            rows=self.page_size, start=start_row
-        )
-        return urljoin(self.api_url, blank)
-
-
-class SentinelAPIError(Exception):
-    """Invalid responses from SciHub.
-    """
-
-    def __init__(self, http_status=None, code=None, msg=None, response_body=None):
-        self.http_status = http_status
-        self.code = code
-        self.msg = msg
-        self.response_body = response_body
-
-    def __str__(self):
-        return '(HTTP status: {0}, code: {1}) {2}'.format(
-            self.http_status, self.code,
-            ('\n' if '\n' in self.msg else '') + self.msg)
-
-
-class InvalidChecksumError(Exception):
-    """MD5 checksum of local file does not match the one from the server.
-    """
-    pass
-
-
-def get_coordinates(geojson_file, feature_number=0):
-    """Return the coordinates of a polygon of a GeoJSON file.
-
-    Parameters
-    ----------
-    geojson_file : str
-        location of GeoJSON file_path
-    feature_number : int
-        Feature to extract polygon from (in case of MultiPolygon
-        FeatureCollection), defaults to first Feature
-
-    Returns
-    -------
-    polygon coordinates
-        string of comma separated coordinate tuples (lon, lat) to be used by SentinelAPI
-    """
-    geojson_obj = geojson.loads(open(geojson_file, 'r').read())
-    coordinates = geojson_obj['features'][feature_number]['geometry']['coordinates'][0]
-    # precision of 7 decimals equals 1mm at the equator
-    coordinates = ['%.7f %.7f' % (coord[0], coord[1]) for coord in coordinates]
-    return ','.join(coordinates)
-
-
-def _fillin_cainfo(kwargs_dict):
-    """Fill in the path of the PEM file containing the CA certificate.
-
-    The priority is: 1. user provided path, 2. path to the cacert.pem
-    bundle provided by certifi (if installed), 3. let pycurl use the
-    system path where libcurl's cacert bundle is assumed to be stored,
-    as established at libcurl build time.
-    """
-    try:
-        cainfo = kwargs_dict['pass_through_opts'][pycurl.CAINFO]
-    except KeyError:
-        try:
-            cainfo = certifi.where()
-        except AttributeError:
-            cainfo = None
-
-    if cainfo is not None:
-        pass_through_opts = kwargs_dict.get('pass_through_opts', {})
-        pass_through_opts[pycurl.CAINFO] = cainfo
-        kwargs_dict['pass_through_opts'] = pass_through_opts
-
-    return kwargs_dict
-
-
-def _format_date(in_date):
-    """Format date or datetime input or a YYYYMMDD string input to
-    YYYY-MM-DDThh:mm:ssZ string format. In case you pass an
-    """
-
-    if type(in_date) == datetime or type(in_date) == date:
-        return in_date.strftime('%Y-%m-%dT%H:%M:%SZ')
-    else:
-        try:
-            return datetime.strptime(in_date, '%Y%m%d').strftime('%Y-%m-%dT%H:%M:%SZ')
-        except ValueError:
-            return in_date
-
-
-def _convert_timestamp(in_date):
-    """Convert the timestamp received from OData JSON API, to
-    YYYY-MM-DDThh:mm:ssZ string format.
-    """
-    in_date = int(in_date.replace('/Date(', '').replace(')/', '')) / 1000.
-    return _format_date(datetime.utcfromtimestamp(in_date))
-
-
-def _check_scihub_response(response):
-    """Check that the response from server has status code 2xx and that the response is valid JSON."""
-    try:
-        response.raise_for_status()
-        response.json()
-    except (requests.HTTPError, ValueError) as e:
-        msg = "API response not valid. JSON decoding failed."
-        code = None
-        try:
-            msg = response.json()['error']['message']['value']
-            code = response.json()['error']['code']
-        except:
-            if not response.text.rstrip().startswith('{'):
-                try:
-                    h = html2text.HTML2Text()
-                    h.ignore_images = True
-                    h.ignore_anchors = True
-                    msg = h.handle(response.text).strip()
-                except:
-                    pass
-        api_error = SentinelAPIError(response.status_code, code, msg, response.content)
-        # Suppress "During handling of the above exception..." message
-        # See PEP 409
-        api_error.__cause__ = None
-        raise api_error
-
 
 def _geojson_poly_from_wkt(wkt):
     """Return a geojson Polygon object from a WKT string"""
